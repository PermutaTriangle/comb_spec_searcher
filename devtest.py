--- conflicted
+++ resolved
@@ -100,16 +100,10 @@
 # mtree = MetaTree( patts, *mimic_regular_insertion_encoding )
 # strategies = [ [all_cell_insertions], [all_point_placements], [empty_cell_inferral], [components], [subset_verified, is_empty] ]
 # task = '0123_0132_0213_0231_0312_1023_1203_1230_2013_2301_3012'
-<<<<<<< HEAD
 patts = [ Perm([ int(c)-1 for c in p ]) for p in task.split('_') ]
 
 strategies = StrategyPacks.row_and_column_placements
 # strategies = enum_sch
-=======
-
-patts = [ Perm([ int(c) for c in p ]) for p in task.split('_') ]
-
->>>>>>> 8aba42a0
 
 strategies = StrategyPacks.row_and_column_placements
 # strategies = enum_sch
