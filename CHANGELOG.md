# Changelog
All notable changes to this project will be documented in this file.

The format is based on [Keep a Changelog](http://keepachangelog.com/en/1.0.0/)
and this project adheres to [Semantic Versioning](http://semver.org/spec/v2.0.0.html).

## [Unreleased]
### Added
<<<<<<< HEAD
- the methods `expand_verified` and `expand_comb_class` on
  `CombinatorialSpecification`
- the `get_rule` method on `CombinatorialSpecification` can also take a label
  as a key
=======
- `rule_from_equivalence_rule_dict` to `RuleDBBase`
>>>>>>> 6a1079b9
- It is now possible to get all the combinatorial classes contained in a specification
  with the `comb_classes` method.

### Changed
- When expanding verified nodes in a specification, the search now uses
  `_auto_search_rules`, instead of `do_level` and `get_smallest_specification`.
  This is a stripped back auto search method returning the equivalence paths
  and strategies needed to create a specification.
- the `get_eq_symbol` and `get_op_symbol` are moved to `AbstractStrategy`
  rather than `Constructor`
- the `expand_verified` flag on the `auto_search` method and
  `CombinitorialSpecification.__init__` method was removed, and the
  default is now to not expand verified classes. You should use the
  `expand_verified` method on `CombinatorialSpecification` for the same
  behaviour.
  It also no longer logs the string of the specification.

### Fixed
- fixed sanity checking in `comb_spec_searcher`

### Removed
- `DisableLogging` was removed from `utils` as it is no longer used.

## [1.3.0] - 2020-07-07
### Added
- added an optional `fixed_values` parameter to the `DisjointUnion` constructor,
  that allows you to set a value that a child's parameter must take.
- add the abstract method `can_be_equivalent` to `AbstractStrategy`.

### Changed
- removed the method `is_equivalence` from `Constructor`. You should instead
  use the `is_equivalence` method on the `Rule`.
- the `CartesianProduct` now considers compositions of all parameters and
  not just `n`.
- the `RelianceProfile` type changed to work multiple parameters. It is now a
  dictionary pointing from parameters to the values.

### Fixed
- ignore rules where the left and non-empty right hand sides are the same

## [1.2.0] - 2020-06-29
### Added
- Support for maple equations in multiple variables
- an option on `auto_search` to not expand verified classes
- a `LimitedStrategyRuleDB` to find specifications with no more than a given number of
  strategies of certain types
- log information when expanding a verified combinatorial class.
- added `is_equivalence` method to `Rule`
- sanity checking in multiple variables. In order to use this one must implement
  the method `possible_parameters` on their `CombinatorialClass`. The sanity
  checker only checks counts, not generation of objects.
- Added the `initial_conditions` method to `CombinatorialClass` and a
  `get_initial_conditions` method to `CombinatorialSpecification`.

### Fixed
- when subbing parameters use simultaneous flag
- Retrieving the rule in the forget db when the rules comes from applying a
  strategy to a child.
- When a parameter does not map to equivalent child we don't look for it on the
  child, preventing a `KeyError`.
- the extra parameters dictionary is flipped when creating the constructor in a
  reverse rule.
- fixed the `EquivalencePathRule.constructor` method
- only save equivalence rules for rules a -> (b,) if a and b are equivalent.

### Changed
- When the searcher finds a specification, it will now spends 1% of the time
  spent searching trying to find a small specification instead of just returning
  a random one.

## [1.1.0] - 2020-06-18
### Added
- When expanding a class with a strategy, you can now create rules where the
  parent is not the class passed to the strategy.
- The 'get_equations' method now handles multiple parameters


## [1.0.1] - 2020-06-17
### Changed
- Removed some of the detailed timing in the queue to make status report
  shorter.

## [1.0.0] - 2020-06-11
### Changed

This release is a major change of the `comb_spec_searcher` structure.
Instead of being centered around the `ProofTree` object, this version
introduces the `CombinatorialSpecification` object that offers many more
features. Most notably the support for arbitrary constructors, object building
and random sampling. The new version also widely improves support for multiple
variables.

## [0.5.0] - 2020-03-27
### Added
- `ProofTree.expand_tree()` is a method the can be used to expand a proof tree
  using a strategy pack. This can be used to expand strategy verified
  combinatorial classes, to give a single tree.

### Changed
- The `CombinatorialSpecification.auto_seach()` only uses keyword arguments.

### Fixed
- Fix the `is_expanded` function to check for inferral and initial expansion
- Fix the `__contain__` of ClassDB so that it actually works.

### Removed
- Support for Python 3.5 and earlier

## [0.4.0] - 2020-02-20
### Fixed
- Fix the dict method of Info so that it saves all the attributes.

### Changed
- If `forward_equivalence` is `False`, then if the constructor is one of
  `equiv`, `disjoint`, or `disjoint` the rule will be treated with forward
  equivalence.

## [0.3.0] - 2019-12-16
### Added
- `ProofTree.generate_objects_of_length()` implements an algorithm for
  generating the objects of a given length by utilising the structure implied
  by a proof tree.
- `ProofTreeNode.is_atom()` and `ProofTreeNode.is_epsilon()` methods for
  checking if a node represents an atom or epsilon.
### Changed
- Use polynomial algorithm for generating terms in random sampling code.

## [0.2.2] - 2019-09-06
### Added
- `ProofTree.count_objects_of_length()` implements the recurrence relation
  implied by the proof tree as long as the strategies used are only disjoint
  unions, decompositions, verification or recursion.

### Removed
- Remove the dependency on `permuta`.

## [0.2.1] - 2019-08-26
### Fixed
- Update sympy version to 1.4

## [0.2.0] - 2019-08-26
### Fixed
- Update the readme and test it
- Added missing equation for "F_root" case

## [0.1.0] - 2019-04-15
### Added
- This changelog file.<|MERGE_RESOLUTION|>--- conflicted
+++ resolved
@@ -6,14 +6,11 @@
 
 ## [Unreleased]
 ### Added
-<<<<<<< HEAD
 - the methods `expand_verified` and `expand_comb_class` on
   `CombinatorialSpecification`
 - the `get_rule` method on `CombinatorialSpecification` can also take a label
   as a key
-=======
 - `rule_from_equivalence_rule_dict` to `RuleDBBase`
->>>>>>> 6a1079b9
 - It is now possible to get all the combinatorial classes contained in a specification
   with the `comb_classes` method.
 
