--- conflicted
+++ resolved
@@ -6,15 +6,12 @@
 
 ## [Unreleased]
 ### Added
-<<<<<<< HEAD
 - the methods `expand_verified` and `expand_comb_class` on
   `CombinatorialSpecification`
 - the `get_rule` method on `CombinatorialSpecification` can also take a label
   as a key
-=======
 - It is now possible to get all the combinatorial classes contained in a specification
   with the `comb_classes` method.
->>>>>>> 4a5efa0a
 
 ### Changed
 - When expanding verified nodes in a specification, the search now uses
