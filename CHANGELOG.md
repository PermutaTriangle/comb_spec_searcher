# Changelog
All notable changes to this project will be documented in this file.

The format is based on [Keep a Changelog](http://keepachangelog.com/en/1.0.0/)
and this project adheres to [Semantic Versioning](http://semver.org/spec/v2.0.0.html).

## [Unreleased]
### Added
- the methods `expand_verified` and `expand_comb_class` on
  `CombinatorialSpecification`
- the `get_rule` method on `CombinatorialSpecification` can also take a label
  as a key
<<<<<<< HEAD
- `expand_verified` flag to the initialiser of
  `CombinatorialSpecificationSearcher` which will expand verified classes using
  the pack passed to the `CombinatorialSpecificationSearcher`
=======
- It is now possible to get all the combinatorial classes contained in a specification
  with the `comb_classes` method.
>>>>>>> 3cb458ae

### Changed
- When expanding verified nodes in a specification, the search now uses
  `_auto_search_rules`, instead of `do_level` and `get_smallest_specification`.
  This is a stripped back auto search method returning the equivalence paths
  and strategies needed to create a specification.
- the `get_eq_symbol` and `get_op_symbol` are moved to `AbstractStrategy`
  rather than `Constructor`
- the `expand_verified` flag on the `auto_search` method and
  `CombinitorialSpecification.__init__` method was removed, and the
  default is now to not expand verified classes. You should use the
  `expand_verified` method on `CombinatorialSpecification` for the same
  behaviour.
  It also no longer logs the string of the specification.

### Fixed
- fixed sanity checking in `comb_spec_searcher`

### Removed
- `DisableLogging` was removed from `utils` as it is no longer used.

## [1.3.0] - 2020-07-07
### Added
- added an optional `fixed_values` parameter to the `DisjointUnion` constructor,
  that allows you to set a value that a child's parameter must take.
- add the abstract method `can_be_equivalent` to `AbstractStrategy`.

### Changed
- removed the method `is_equivalence` from `Constructor`. You should instead
  use the `is_equivalence` method on the `Rule`.
- the `CartesianProduct` now considers compositions of all parameters and
  not just `n`.
- the `RelianceProfile` type changed to work multiple parameters. It is now a
  dictionary pointing from parameters to the values.

### Fixed
- ignore rules where the left and non-empty right hand sides are the same

## [1.2.0] - 2020-06-29
### Added
- Support for maple equations in multiple variables
- an option on `auto_search` to not expand verified classes
- a `LimitedStrategyRuleDB` to find specifications with no more than a given number of
  strategies of certain types
- log information when expanding a verified combinatorial class.
- added `is_equivalence` method to `Rule`
- sanity checking in multiple variables. In order to use this one must implement
  the method `possible_parameters` on their `CombinatorialClass`. The sanity
  checker only checks counts, not generation of objects.
- Added the `initial_conditions` method to `CombinatorialClass` and a
  `get_initial_conditions` method to `CombinatorialSpecification`.

### Fixed
- when subbing parameters use simultaneous flag
- Retrieving the rule in the forget db when the rules comes from applying a
  strategy to a child.
- When a parameter does not map to equivalent child we don't look for it on the
  child, preventing a `KeyError`.
- the extra parameters dictionary is flipped when creating the constructor in a
  reverse rule.
- fixed the `EquivalencePathRule.constructor` method
- only save equivalence rules for rules a -> (b,) if a and b are equivalent.

### Changed
- When the searcher finds a specification, it will now spends 1% of the time
  spent searching trying to find a small specification instead of just returning
  a random one.

## [1.1.0] - 2020-06-18
### Added
- When expanding a class with a strategy, you can now create rules where the
  parent is not the class passed to the strategy.
- The 'get_equations' method now handles multiple parameters


## [1.0.1] - 2020-06-17
### Changed
- Removed some of the detailed timing in the queue to make status report
  shorter.

## [1.0.0] - 2020-06-11
### Changed

This release is a major change of the `comb_spec_searcher` structure.
Instead of being centered around the `ProofTree` object, this version
introduces the `CombinatorialSpecification` object that offers many more
features. Most notably the support for arbitrary constructors, object building
and random sampling. The new version also widely improves support for multiple
variables.

## [0.5.0] - 2020-03-27
### Added
- `ProofTree.expand_tree()` is a method the can be used to expand a proof tree
  using a strategy pack. This can be used to expand strategy verified
  combinatorial classes, to give a single tree.

### Changed
- The `CombinatorialSpecification.auto_seach()` only uses keyword arguments.

### Fixed
- Fix the `is_expanded` function to check for inferral and initial expansion
- Fix the `__contain__` of ClassDB so that it actually works.

### Removed
- Support for Python 3.5 and earlier

## [0.4.0] - 2020-02-20
### Fixed
- Fix the dict method of Info so that it saves all the attributes.

### Changed
- If `forward_equivalence` is `False`, then if the constructor is one of
  `equiv`, `disjoint`, or `disjoint` the rule will be treated with forward
  equivalence.

## [0.3.0] - 2019-12-16
### Added
- `ProofTree.generate_objects_of_length()` implements an algorithm for
  generating the objects of a given length by utilising the structure implied
  by a proof tree.
- `ProofTreeNode.is_atom()` and `ProofTreeNode.is_epsilon()` methods for
  checking if a node represents an atom or epsilon.
### Changed
- Use polynomial algorithm for generating terms in random sampling code.

## [0.2.2] - 2019-09-06
### Added
- `ProofTree.count_objects_of_length()` implements the recurrence relation
  implied by the proof tree as long as the strategies used are only disjoint
  unions, decompositions, verification or recursion.

### Removed
- Remove the dependency on `permuta`.

## [0.2.1] - 2019-08-26
### Fixed
- Update sympy version to 1.4

## [0.2.0] - 2019-08-26
### Fixed
- Update the readme and test it
- Added missing equation for "F_root" case

## [0.1.0] - 2019-04-15
### Added
- This changelog file.<|MERGE_RESOLUTION|>--- conflicted
+++ resolved
@@ -10,14 +10,11 @@
   `CombinatorialSpecification`
 - the `get_rule` method on `CombinatorialSpecification` can also take a label
   as a key
-<<<<<<< HEAD
 - `expand_verified` flag to the initialiser of
   `CombinatorialSpecificationSearcher` which will expand verified classes using
   the pack passed to the `CombinatorialSpecificationSearcher`
-=======
 - It is now possible to get all the combinatorial classes contained in a specification
   with the `comb_classes` method.
->>>>>>> 3cb458ae
 
 ### Changed
 - When expanding verified nodes in a specification, the search now uses
