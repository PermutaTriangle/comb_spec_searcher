# Changelog
All notable changes to this project will be documented in this file.

The format is based on [Keep a Changelog](http://keepachangelog.com/en/1.0.0/)
and this project adheres to [Semantic Versioning](http://semver.org/spec/v2.0.0.html).

## [Unreleased]
<<<<<<< HEAD
### Fixed
- use `AbstractRule` instead of `Rule` in `_rules_from_strategy`
=======
### Changed
- when using a `LimitedStrategyRuleDB`, searching is aborted much faster when the root
  is not in the first pruned rules dictionary
>>>>>>> 589dbd45

## [2.1.1] - 2020-08-06
### Fixed
- fixed the type hints

## [2.1.0] - 2020-08-06
### Added
- a `SpecificationDrawer` for visualizing `CombinatorialSpecification`
- `show` method to `CombinatorialSpecification`
- `to_html_representation` method to `CombinatorialClass`
- `AbstractStrategy` raises `StrategyDoesNotApply` in the `__call__` method
- more verbose logging during the specification creation process

### Changed
- Improved the status update
- `rule_from_equivalence_rule_dict` now takes a list of expected equivalence rules so a
  much smaller dictionary is produced

### Fixed
- fixed `ProofTree` handling of getting rules from spec
- fixed printing of `InvalidOperationError` message

## [2.0.0] - 2020-07-16
### Added
- the methods `expand_verified` and `expand_comb_class` on
  `CombinatorialSpecification`
- the `get_rule` method on `CombinatorialSpecification` can also take a label
  as a key
- `expand_verified` flag to the initialiser of
  `CombinatorialSpecificationSearcher` which will expand verified classes using
  the pack passed to the `CombinatorialSpecificationSearcher`
- `rule_from_equivalence_rule_dict` to `RuleDBBase`
- It is now possible to get all the combinatorial classes contained in a specification
  with the `comb_classes` method.

### Changed
- When expanding verified nodes in a specification, the search now uses
  `_auto_search_rules`, instead of `do_level` and `get_smallest_specification`.
  This is a stripped back auto search method returning the equivalence paths
  and strategies needed to create a specification.
- the `get_eq_symbol` and `get_op_symbol` are moved to `AbstractStrategy`
  rather than `Constructor`
- the `expand_verified` flag on the `auto_search` method and
  `CombinitorialSpecification.__init__` method was removed, and the
  default is now to not expand verified classes. You should use the
  `expand_verified` method on `CombinatorialSpecification` for the same
  behaviour.
  It also no longer logs the string of the specification.

### Fixed
- fixed sanity checking in `comb_spec_searcher`
- the initialiser of `CombinatorialSpecification` removes redundant rules

### Removed
- `DisableLogging` was removed from `utils` as it is no longer used.

## [1.3.0] - 2020-07-07
### Added
- added an optional `fixed_values` parameter to the `DisjointUnion` constructor,
  that allows you to set a value that a child's parameter must take.
- add the abstract method `can_be_equivalent` to `AbstractStrategy`.

### Changed
- removed the method `is_equivalence` from `Constructor`. You should instead
  use the `is_equivalence` method on the `Rule`.
- the `CartesianProduct` now considers compositions of all parameters and
  not just `n`.
- the `RelianceProfile` type changed to work multiple parameters. It is now a
  dictionary pointing from parameters to the values.

### Fixed
- ignore rules where the left and non-empty right hand sides are the same

## [1.2.0] - 2020-06-29
### Added
- Support for maple equations in multiple variables
- an option on `auto_search` to not expand verified classes
- a `LimitedStrategyRuleDB` to find specifications with no more than a given number of
  strategies of certain types
- log information when expanding a verified combinatorial class.
- added `is_equivalence` method to `Rule`
- sanity checking in multiple variables. In order to use this one must implement
  the method `possible_parameters` on their `CombinatorialClass`. The sanity
  checker only checks counts, not generation of objects.
- Added the `initial_conditions` method to `CombinatorialClass` and a
  `get_initial_conditions` method to `CombinatorialSpecification`.

### Fixed
- when subbing parameters use simultaneous flag
- Retrieving the rule in the forget db when the rules comes from applying a
  strategy to a child.
- When a parameter does not map to equivalent child we don't look for it on the
  child, preventing a `KeyError`.
- the extra parameters dictionary is flipped when creating the constructor in a
  reverse rule.
- fixed the `EquivalencePathRule.constructor` method
- only save equivalence rules for rules a -> (b,) if a and b are equivalent.

### Changed
- When the searcher finds a specification, it will now spends 1% of the time
  spent searching trying to find a small specification instead of just returning
  a random one.

## [1.1.0] - 2020-06-18
### Added
- When expanding a class with a strategy, you can now create rules where the
  parent is not the class passed to the strategy.
- The 'get_equations' method now handles multiple parameters


## [1.0.1] - 2020-06-17
### Changed
- Removed some of the detailed timing in the queue to make status report
  shorter.

## [1.0.0] - 2020-06-11
### Changed

This release is a major change of the `comb_spec_searcher` structure.
Instead of being centered around the `ProofTree` object, this version
introduces the `CombinatorialSpecification` object that offers many more
features. Most notably the support for arbitrary constructors, object building
and random sampling. The new version also widely improves support for multiple
variables.

## [0.5.0] - 2020-03-27
### Added
- `ProofTree.expand_tree()` is a method the can be used to expand a proof tree
  using a strategy pack. This can be used to expand strategy verified
  combinatorial classes, to give a single tree.

### Changed
- The `CombinatorialSpecification.auto_seach()` only uses keyword arguments.

### Fixed
- Fix the `is_expanded` function to check for inferral and initial expansion
- Fix the `__contain__` of ClassDB so that it actually works.

### Removed
- Support for Python 3.5 and earlier

## [0.4.0] - 2020-02-20
### Fixed
- Fix the dict method of Info so that it saves all the attributes.

### Changed
- If `forward_equivalence` is `False`, then if the constructor is one of
  `equiv`, `disjoint`, or `disjoint` the rule will be treated with forward
  equivalence.

## [0.3.0] - 2019-12-16
### Added
- `ProofTree.generate_objects_of_length()` implements an algorithm for
  generating the objects of a given length by utilising the structure implied
  by a proof tree.
- `ProofTreeNode.is_atom()` and `ProofTreeNode.is_epsilon()` methods for
  checking if a node represents an atom or epsilon.
### Changed
- Use polynomial algorithm for generating terms in random sampling code.

## [0.2.2] - 2019-09-06
### Added
- `ProofTree.count_objects_of_length()` implements the recurrence relation
  implied by the proof tree as long as the strategies used are only disjoint
  unions, decompositions, verification or recursion.

### Removed
- Remove the dependency on `permuta`.

## [0.2.1] - 2019-08-26
### Fixed
- Update sympy version to 1.4

## [0.2.0] - 2019-08-26
### Fixed
- Update the readme and test it
- Added missing equation for "F_root" case

## [0.1.0] - 2019-04-15
### Added
- This changelog file.<|MERGE_RESOLUTION|>--- conflicted
+++ resolved
@@ -5,14 +5,12 @@
 and this project adheres to [Semantic Versioning](http://semver.org/spec/v2.0.0.html).
 
 ## [Unreleased]
-<<<<<<< HEAD
-### Fixed
-- use `AbstractRule` instead of `Rule` in `_rules_from_strategy`
-=======
 ### Changed
 - when using a `LimitedStrategyRuleDB`, searching is aborted much faster when the root
   is not in the first pruned rules dictionary
->>>>>>> 589dbd45
+
+### Fixed
+- use `AbstractRule` instead of `Rule` in `_rules_from_strategy`
 
 ## [2.1.1] - 2020-08-06
 ### Fixed
