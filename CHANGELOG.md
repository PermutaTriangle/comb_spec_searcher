# Changelog
All notable changes to this project will be documented in this file.

The format is based on [Keep a Changelog](http://keepachangelog.com/en/1.0.0/)
and this project adheres to [Semantic Versioning](http://semver.org/spec/v2.0.0.html).

## [Unreleased]
<<<<<<< HEAD
### Added
- Automatic bijection between equivalent specifications through the functions `get_bijection_to` and `are_isomorphic` of the specifications class. The bijiection object holds a `map` function that performs the actual mapping.
=======
### Fixed
- `forward_map` of `EquivalencePathRule`
>>>>>>> 40ee810f

## [2.4.0] - 2020-11-11
### Changed
- Computation of terms in the constructor is now on a per size basis. The value for each possible paratemeters is computed at once in the new `get_terms` function of constructor. If you do not implement your own constructor this should have no effect on your code. The old `generate_object_of_size` method of the constructor is also replaced by a `get_objects` method that returns the objects for each possible combination of parameters.

## [2.3.0] - 2020-10-28
### Added
- Can sample and generate objects from specifications using multiple parameters.
- Sanity check tests object generation for rules with multiple parameteres.

### Changed
- Removed the processname extra from logging

## [2.2.1] - 2020-09-10
### Fixed
- when passed a multivariate function, the `taylor_expand` function expands in
  `x`.
- A division by zero error that occurred making the status update before
  starting to run.

## [2.2.0] - 2020-08-11
### Added
- using Github Actions for testing and deployment
- add specification sharing function to `ForestSpecificationDrawer`

### Changed
- when using a `LimitedStrategyRuleDB`, searching is aborted much faster when the root
  is not in the first pruned rules dictionary

### Fixed
- use `AbstractRule` instead of `Rule` in `_rules_from_strategy`
- fix `CombinatorialSpecification.share()` which was missing

## [2.1.1] - 2020-08-06
### Fixed
- fixed the type hints

## [2.1.0] - 2020-08-06
### Added
- a `SpecificationDrawer` for visualizing `CombinatorialSpecification`
- `show` method to `CombinatorialSpecification`
- `to_html_representation` method to `CombinatorialClass`
- `AbstractStrategy` raises `StrategyDoesNotApply` in the `__call__` method
- function `CombinatorialSpecification.share_spec()` which uploads the spec to a file
  sharing site
- more verbose logging during the specification creation process

### Changed
- Improved the status update
- `rule_from_equivalence_rule_dict` now takes a list of expected equivalence rules so a
  much smaller dictionary is produced

### Fixed
- fixed `ProofTree` handling of getting rules from spec
- fixed printing of `InvalidOperationError` message

## [2.0.0] - 2020-07-16
### Added
- the methods `expand_verified` and `expand_comb_class` on
  `CombinatorialSpecification`
- the `get_rule` method on `CombinatorialSpecification` can also take a label
  as a key
- `expand_verified` flag to the initialiser of
  `CombinatorialSpecificationSearcher` which will expand verified classes using
  the pack passed to the `CombinatorialSpecificationSearcher`
- `rule_from_equivalence_rule_dict` to `RuleDBBase`
- It is now possible to get all the combinatorial classes contained in a specification
  with the `comb_classes` method.

### Changed
- When expanding verified nodes in a specification, the search now uses
  `_auto_search_rules`, instead of `do_level` and `get_smallest_specification`.
  This is a stripped back auto search method returning the equivalence paths
  and strategies needed to create a specification.
- the `get_eq_symbol` and `get_op_symbol` are moved to `AbstractStrategy`
  rather than `Constructor`
- the `expand_verified` flag on the `auto_search` method and
  `CombinitorialSpecification.__init__` method was removed, and the
  default is now to not expand verified classes. You should use the
  `expand_verified` method on `CombinatorialSpecification` for the same
  behaviour.
  It also no longer logs the string of the specification.

### Fixed
- fixed sanity checking in `comb_spec_searcher`
- the initialiser of `CombinatorialSpecification` removes redundant rules

### Removed
- `DisableLogging` was removed from `utils` as it is no longer used.

## [1.3.0] - 2020-07-07
### Added
- added an optional `fixed_values` parameter to the `DisjointUnion` constructor,
  that allows you to set a value that a child's parameter must take.
- add the abstract method `can_be_equivalent` to `AbstractStrategy`.

### Changed
- removed the method `is_equivalence` from `Constructor`. You should instead
  use the `is_equivalence` method on the `Rule`.
- the `CartesianProduct` now considers compositions of all parameters and
  not just `n`.
- the `RelianceProfile` type changed to work multiple parameters. It is now a
  dictionary pointing from parameters to the values.

### Fixed
- ignore rules where the left and non-empty right hand sides are the same

## [1.2.0] - 2020-06-29
### Added
- Support for maple equations in multiple variables
- an option on `auto_search` to not expand verified classes
- a `LimitedStrategyRuleDB` to find specifications with no more than a given number of
  strategies of certain types
- log information when expanding a verified combinatorial class.
- added `is_equivalence` method to `Rule`
- sanity checking in multiple variables. In order to use this one must implement
  the method `possible_parameters` on their `CombinatorialClass`. The sanity
  checker only checks counts, not generation of objects.
- Added the `initial_conditions` method to `CombinatorialClass` and a
  `get_initial_conditions` method to `CombinatorialSpecification`.

### Fixed
- when subbing parameters use simultaneous flag
- Retrieving the rule in the forget db when the rules comes from applying a
  strategy to a child.
- When a parameter does not map to equivalent child we don't look for it on the
  child, preventing a `KeyError`.
- the extra parameters dictionary is flipped when creating the constructor in a
  reverse rule.
- fixed the `EquivalencePathRule.constructor` method
- only save equivalence rules for rules a -> (b,) if a and b are equivalent.

### Changed
- When the searcher finds a specification, it will now spends 1% of the time
  spent searching trying to find a small specification instead of just returning
  a random one.

## [1.1.0] - 2020-06-18
### Added
- When expanding a class with a strategy, you can now create rules where the
  parent is not the class passed to the strategy.
- The 'get_equations' method now handles multiple parameters


## [1.0.1] - 2020-06-17
### Changed
- Removed some of the detailed timing in the queue to make status report
  shorter.

## [1.0.0] - 2020-06-11
### Changed

This release is a major change of the `comb_spec_searcher` structure.
Instead of being centered around the `ProofTree` object, this version
introduces the `CombinatorialSpecification` object that offers many more
features. Most notably the support for arbitrary constructors, object building
and random sampling. The new version also widely improves support for multiple
variables.

## [0.5.0] - 2020-03-27
### Added
- `ProofTree.expand_tree()` is a method the can be used to expand a proof tree
  using a strategy pack. This can be used to expand strategy verified
  combinatorial classes, to give a single tree.

### Changed
- The `CombinatorialSpecification.auto_seach()` only uses keyword arguments.

### Fixed
- Fix the `is_expanded` function to check for inferral and initial expansion
- Fix the `__contain__` of ClassDB so that it actually works.

### Removed
- Support for Python 3.5 and earlier

## [0.4.0] - 2020-02-20
### Fixed
- Fix the dict method of Info so that it saves all the attributes.

### Changed
- If `forward_equivalence` is `False`, then if the constructor is one of
  `equiv`, `disjoint`, or `disjoint` the rule will be treated with forward
  equivalence.

## [0.3.0] - 2019-12-16
### Added
- `ProofTree.generate_objects_of_length()` implements an algorithm for
  generating the objects of a given length by utilising the structure implied
  by a proof tree.
- `ProofTreeNode.is_atom()` and `ProofTreeNode.is_epsilon()` methods for
  checking if a node represents an atom or epsilon.
### Changed
- Use polynomial algorithm for generating terms in random sampling code.

## [0.2.2] - 2019-09-06
### Added
- `ProofTree.count_objects_of_length()` implements the recurrence relation
  implied by the proof tree as long as the strategies used are only disjoint
  unions, decompositions, verification or recursion.

### Removed
- Remove the dependency on `permuta`.

## [0.2.1] - 2019-08-26
### Fixed
- Update sympy version to 1.4

## [0.2.0] - 2019-08-26
### Fixed
- Update the readme and test it
- Added missing equation for "F_root" case

## [0.1.0] - 2019-04-15
### Added
- This changelog file.<|MERGE_RESOLUTION|>--- conflicted
+++ resolved
@@ -5,13 +5,10 @@
 and this project adheres to [Semantic Versioning](http://semver.org/spec/v2.0.0.html).
 
 ## [Unreleased]
-<<<<<<< HEAD
 ### Added
 - Automatic bijection between equivalent specifications through the functions `get_bijection_to` and `are_isomorphic` of the specifications class. The bijiection object holds a `map` function that performs the actual mapping.
-=======
 ### Fixed
 - `forward_map` of `EquivalencePathRule`
->>>>>>> 40ee810f
 
 ## [2.4.0] - 2020-11-11
 ### Changed
