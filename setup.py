#!/usr/bin/env python
import os

from setuptools import find_packages, setup


def read(fname):
    return open(os.path.join(os.path.dirname(__file__), fname)).read()


setup(
    name="comb_spec_searcher",
    version="2.3.0",
    author="Permuta Triangle",
    author_email="permutatriangle@gmail.com",
    description="A library for performing combinatorial exploration.",
    license="BSD-3",
    keywords="enumerative combinatorics combinatorial specification counting",
    url="https://github.com/PermutaTriangle/comb_spec_searcher",
    project_urls={
        "Source": "https://github.com/PermutaTriangle/comb_spec_searcher",
        "Tracker": ("https://github.com/PermutaTriangle/comb_spec_searcher" "/issues"),
    },
    packages=find_packages(),
    package_data={"comb_spec_searcher": ["py.typed"]},
    long_description=read("README.rst"),
    python_requires=">=3.6",
    include_package_data=True,
    classifiers=[
        "Development Status :: 5 - Production/Stable",
        "Intended Audience :: Education",
        "Intended Audience :: Science/Research",
        "License :: OSI Approved :: BSD License",
        "Programming Language :: Python :: 3",
        "Programming Language :: Python :: 3.6",
        "Programming Language :: Python :: 3.7",
        "Programming Language :: Python :: 3.8",
        "Programming Language :: Python :: Implementation :: CPython",
        "Programming Language :: Python :: Implementation :: PyPy",
        "Topic :: Education",
        "Topic :: Scientific/Engineering :: Mathematics",
    ],
    install_requires=[
        "logzero==1.5.0",
        "sympy==1.6.2",
        "psutil==5.7.3",
        "pympler==0.9",
<<<<<<< HEAD
=======
        "requests==2.24.0",
        "typing-extensions==3.7.4.2",
        "tabulate==0.8.7",
>>>>>>> 91740c61
    ],
)<|MERGE_RESOLUTION|>--- conflicted
+++ resolved
@@ -45,11 +45,8 @@
         "sympy==1.6.2",
         "psutil==5.7.3",
         "pympler==0.9",
-<<<<<<< HEAD
-=======
         "requests==2.24.0",
         "typing-extensions==3.7.4.2",
         "tabulate==0.8.7",
->>>>>>> 91740c61
     ],
 )