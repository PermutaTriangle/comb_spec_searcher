--- conflicted
+++ resolved
@@ -51,19 +51,11 @@
     ],
     install_requires=[
         "logzero==1.7.0",
-<<<<<<< HEAD
-        "sympy==1.13.1",
-        "psutil==5.9.4",
-        "pympler==1.0.1",
-        "requests==2.32.0",
-        "typing-extensions==4.12.1",
-=======
         "sympy==1.13.3",
         "psutil==7.0.0",
         "pympler==1.1",
         "requests==2.32.3",
         "typing-extensions==4.12.2",
->>>>>>> 9f3c8b99
         "tabulate==0.9.0",
     ],
 )