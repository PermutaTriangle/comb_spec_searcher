--- conflicted
+++ resolved
@@ -46,11 +46,8 @@
         "sympy==1.6.1",
         "psutil==5.7.2",
         "pympler==0.8",
-<<<<<<< HEAD
         "typing-extensions==3.7.4.2",
-=======
         "tabulate==0.8.7",
->>>>>>> 3d04af2e
     ],
     # fmt: on
 )