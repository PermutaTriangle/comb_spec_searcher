--- conflicted
+++ resolved
@@ -45,17 +45,4 @@
         'sympy==1.5.1',
         'psutil==5.7.0'
     ],
-<<<<<<< HEAD
-    setup_requires=['pytest-runner==5.2'],
-    tests_require=[
-        'pytest==5.4.0',
-        'pytest-cov==2.8.1',
-        'pytest-isort==0.3.1',
-        'pytest-pep8==1.0.6',
-        'pytest-repeat==0.8.0',
-        'docutils==0.16',
-        'Pygments==2.6.1'
-    ]
-=======
->>>>>>> e805ff39
 )