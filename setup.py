#!/usr/bin/env python
import os

from setuptools import find_packages, setup


def read(fname):
    return open(os.path.join(os.path.dirname(__file__), fname)).read()


def get_version(rel_path):
    for line in read(rel_path).splitlines():
        if line.startswith("__version__"):
            delim = '"' if '"' in line else "'"
            return line.split(delim)[1]
    raise RuntimeError("Unable to find version string.")


setup(
    name="comb_spec_searcher",
    version=get_version("comb_spec_searcher/__init__.py"),
    author="Permuta Triangle",
    author_email="permutatriangle@gmail.com",
    description="A library for performing combinatorial exploration.",
    license="BSD-3",
    keywords="enumerative combinatorics combinatorial specification counting",
    url="https://github.com/PermutaTriangle/comb_spec_searcher",
    project_urls={
        "Source": "https://github.com/PermutaTriangle/comb_spec_searcher",
        "Tracker": ("https://github.com/PermutaTriangle/comb_spec_searcher" "/issues"),
    },
    packages=find_packages(exclude=["*.tests", "*.tests.*", "tests.*", "tests"]),
    package_data={"comb_spec_searcher": ["py.typed"]},
    long_description=read("README.rst"),
    python_requires=">=3.8",
    include_package_data=True,
    classifiers=[
        "Development Status :: 5 - Production/Stable",
        "Intended Audience :: Education",
        "Intended Audience :: Science/Research",
        "License :: OSI Approved :: BSD License",
        "Programming Language :: Python :: 3",
        "Programming Language :: Python :: 3.7",
        "Programming Language :: Python :: 3.8",
        "Programming Language :: Python :: 3.9",
        "Programming Language :: Python :: 3.10",
        "Programming Language :: Python :: Implementation :: CPython",
        "Programming Language :: Python :: Implementation :: PyPy",
        "Topic :: Education",
        "Topic :: Scientific/Engineering :: Mathematics",
    ],
    install_requires=[
        "logzero==1.7.0",
        "sympy==1.13.3",
<<<<<<< HEAD
        "psutil==5.9.4",
        "pympler==1.1",
        "requests==2.32.0",
        "typing-extensions==4.4.0",
=======
        "psutil==7.0.0",
        "pympler==1.0.1",
        "requests==2.32.3",
        "typing-extensions==4.12.2",
>>>>>>> 47354634
        "tabulate==0.9.0",
    ],
)<|MERGE_RESOLUTION|>--- conflicted
+++ resolved
@@ -52,17 +52,10 @@
     install_requires=[
         "logzero==1.7.0",
         "sympy==1.13.3",
-<<<<<<< HEAD
-        "psutil==5.9.4",
+        "psutil==7.0.0",
         "pympler==1.1",
-        "requests==2.32.0",
-        "typing-extensions==4.4.0",
-=======
-        "psutil==7.0.0",
-        "pympler==1.0.1",
         "requests==2.32.3",
         "typing-extensions==4.12.2",
->>>>>>> 47354634
         "tabulate==0.9.0",
     ],
 )