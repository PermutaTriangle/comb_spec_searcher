--- conflicted
+++ resolved
@@ -44,11 +44,7 @@
     install_requires=[
         "logzero==1.5.0",
         "sympy==1.6.1",
-<<<<<<< HEAD
         "psutil==5.7.1",
-=======
-        "psutil==5.7.0",
->>>>>>> e4fabec6
         "pympler==0.8",
     ],
     # fmt: on
