--- conflicted
+++ resolved
@@ -732,9 +732,8 @@
             in_label = root.label
         else:
             assert css.equivdb.equivalent(root.label, in_label)
-        children = root.children
-
-        if not children:
+
+        if not root.children:
             eqv_ver_label = css.equivalent_strategy_verified_label(in_label)
             if eqv_ver_label is not None:
                 # verified!
@@ -746,7 +745,6 @@
                 return ProofTreeNode(label, path, comb_classes, explanations,
                                      strategy_verified=True,
                                      formal_step=formal_step)
-<<<<<<< HEAD
             # recurse! we reparse these at the end, so recursed labels etc
             # are not interesting.
             return ProofTreeNode(label, [in_label],
@@ -760,10 +758,9 @@
         formal_step = css.ruledb.explanation(start, ends)
         constructor = css.ruledb.constructor(start, ends)
 
-        eqv_path = css.equivdb.find_path(in_label, start)
+        eqv_path, explanations = css.equivdb.eqv_path_with_explanation(
+            in_label, start)
         eqv_comb_classes = [css.classdb.get_class(l) for l in eqv_path]
-        eqv_explanations = [css.equivdb.get_explanation(x, y, one_step=True)
-                            for x, y in zip(eqv_path[:-1], eqv_path[1:])]
 
         strat_children = []
         ends = list(ends)
@@ -779,18 +776,18 @@
         if constructor == 'cartesian':
             # decomposition!
             return ProofTreeNode(label, eqv_path, eqv_comb_classes,
-                                 eqv_explanations, decomposition=True,
+                                 explanations, decomposition=True,
                                  formal_step=formal_step,
                                  children=strat_children)
         if constructor in ('disjoint', 'equiv'):
             # batch!
             return ProofTreeNode(label, eqv_path, eqv_comb_classes,
-                                 eqv_explanations, disjoint_union=True,
+                                 explanations, disjoint_union=True,
                                  formal_step=formal_step,
                                  children=strat_children)
         if constructor == 'other':
             return ProofTreeNode(label, eqv_path, eqv_comb_classes,
-                                 eqv_explanations,
+                                 explanations,
                                  formal_step=formal_step,
                                  children=strat_children)
         logger.debug("Unknown constructor '%s' of type '%s'. "
@@ -798,61 +795,6 @@
                      type(constructor),
                      extra={"processname": "css_to_proof_tree"})
         raise NotImplementedError("Only handle cartesian and disjoint")
-=======
-            else:
-                # recurse! we reparse these at the end, so recursed labels etc
-                # are not interesting.
-                return ProofTreeNode(label, [in_label],
-                                     [css.classdb.get_class(in_label)],
-                                     formal_step="recurse",
-                                     recursion=True)
-        else:
-            rule = css.rule_from_equivence_rule(root.label,
-                                                tuple(c.label
-                                                      for c in root.children))
-            start, ends = rule
-            formal_step = css.ruledb.explanation(start, ends)
-            constructor = css.ruledb.constructor(start, ends)
-
-            eqv_path, explanations = css.equivdb.eqv_path_with_explanation(
-                                                            in_label, start)
-            eqv_comb_classes = [css.classdb.get_class(l) for l in eqv_path]
-
-            strat_children = []
-            ends = list(ends)
-            for child in root.children:
-                for next_label in ends:
-                    if css.equivdb.equivalent(next_label, child.label):
-                        ends.remove(next_label)
-                        sub_tree = ProofTree.from_comb_spec_searcher_node(
-                                                        child, css, next_label)
-                        strat_children.append(sub_tree)
-                        break
-
-            if constructor == 'cartesian':
-                # decomposition!
-                return ProofTreeNode(label, eqv_path, eqv_comb_classes,
-                                     explanations, decomposition=True,
-                                     formal_step=formal_step,
-                                     children=strat_children)
-            elif constructor == 'disjoint' or constructor == 'equiv':
-                # batch!
-                return ProofTreeNode(label, eqv_path, eqv_comb_classes,
-                                     explanations, disjoint_union=True,
-                                     formal_step=formal_step,
-                                     children=strat_children)
-            elif constructor == 'other':
-                return ProofTreeNode(label, eqv_path, eqv_comb_classes,
-                                     explanations,
-                                     formal_step=formal_step,
-                                     children=strat_children)
-            else:
-                logger.debug(("Unknown constructor '{}' of type '{}'. "
-                              "Use 'other' instead."
-                              "".format(constructor, type(constructor))),
-                             extra={"processname": "css_to_proof_tree"})
-                raise NotImplementedError("Only handle cartesian and disjoint")
->>>>>>> 741e3d3f
 
     def _recursion_setup(self):
         label_to_node = dict()
