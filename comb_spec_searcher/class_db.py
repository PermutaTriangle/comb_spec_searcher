--- conflicted
+++ resolved
@@ -158,11 +158,7 @@
         """
         try:
             assert isinstance(key, bytes)
-<<<<<<< HEAD
-            return self.combinatorial_class.from_bytes(key)  # type: ignore
-=======
             return self.combinatorial_class.from_bytes(zlib.decompress(key))
->>>>>>> 3ec04bc5
         except (AssertionError, NotImplementedError):
             # to use compression you should implement a 'from_bytes' function.
             assert isinstance(
