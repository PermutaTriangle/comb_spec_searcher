"""
A database for rules.
"""
import abc
from collections import defaultdict
from typing import Dict, Iterable, Iterator, List, MutableMapping, Optional, Set, Tuple

import tabulate
from logzero import logger

from comb_spec_searcher.equiv_db import EquivalenceDB
from comb_spec_searcher.exception import SpecificationNotFound
from comb_spec_searcher.strategies import AbstractStrategy, VerificationRule
from comb_spec_searcher.strategies.rule import AbstractRule
from comb_spec_searcher.tree_searcher import (
    Node,
    iterative_proof_tree_finder,
    iterative_prune,
    proof_tree_generator_dfs,
    prune,
    random_proof_tree,
    smallish_random_proof_tree,
)

__all__ = ["RuleDBBase", "RuleDB"]

Specification = Tuple[List[Tuple[int, AbstractStrategy]], List[List[int]]]
RuleKey = Tuple[int, Tuple[int, ...]]


class RuleDBBase(abc.ABC):
    """A database for rules found."""

    def __init__(self) -> None:
        self.equivdb = EquivalenceDB()

    @property
    @abc.abstractmethod
    def rule_to_strategy(self,) -> MutableMapping[RuleKey, AbstractStrategy]:
        pass

    def __eq__(self, other: object) -> bool:
        """Check if all stored information is the same."""
        if not isinstance(other, self.__class__):
            return NotImplemented
        return bool(self.rule_to_strategy == other.rule_to_strategy)

    def add(self, start: int, ends: Iterable[int], rule: AbstractRule) -> None:
        """
        Add a rule to the database.

        - start is a single integer.
        - ends is a tuple of integers, representing the non-empty children.
        - rule is a Rule that creates start -> ends.
        """
        ends = tuple(sorted(ends))
        if isinstance(rule, VerificationRule):
            self.set_verified(start)
        is_equiv = len(ends) == 1 and rule.strategy.can_be_equivalent()
        if is_equiv:
            self.set_equivalent(start, ends[0])
        if len(ends) != 1 or is_equiv or not self.are_equivalent(start, ends[0]):
            # to avoid overwriting an equivalence rule with a non-equivalence
            # rule, we only save if an equivalence rule, or does not have the
            # same start -> ends as some equivalence rule.
            self.rule_to_strategy[(start, ends)] = rule.strategy

    def is_verified(self, label: int) -> bool:
        """Return True if label has been verified."""
        return bool(self.equivdb.is_verified(label))

    def set_verified(self, label: int) -> None:
        """Mark label as verified."""
        self.equivdb.set_verified(label)

    def are_equivalent(self, label: int, other: int) -> bool:
        """Return true if label and other are equivalent."""
        return bool(self.equivdb.equivalent(label, other))

    def set_equivalent(self, label: int, other: int) -> None:
        """Mark label and other as equivalent."""
        self.equivdb.union(label, other)

    def rules_up_to_equivalence(self) -> Dict[int, Set[Tuple[int, ...]]]:
        """Return a defaultdict containing all rules up to the equivalence."""
        rules_dict: Dict[int, Set[Tuple[int, ...]]] = defaultdict(set)
        for start, ends in self:
            rules_dict[self.equivdb[start]].add(
                tuple(sorted(self.equivdb[e] for e in ends))
            )
        return rules_dict

    def all_rules(self) -> Iterator[Tuple[int, Tuple[int, ...], AbstractStrategy]]:
        """Yield all the rules found so far."""
        for start, ends in self:
            yield start, ends, self.rule_to_strategy[(start, ends)]

    def __iter__(self) -> Iterator[Tuple[int, Tuple[int, ...]]]:
        """Iterate through rules as the pairs (start, end)."""
        for start, ends in self.rule_to_strategy:
            if len(ends) != 1 or not self.are_equivalent(start, ends[0]):
                yield start, ends

    def contains(self, start: int, ends: Tuple[int, ...]) -> bool:
        """Return true if the rule start -> ends is in the database."""
        ends = tuple(sorted(ends))
        return (start, ends) in self.rule_to_strategy

    def status(self, elaborate: bool) -> str:
        """Return a string describing the status of the rule database."""
        status = "RuleDB status:\n"
        table: List[Tuple[str, str]] = []
        table.append(("Combinatorial rules", f"{len(self.rule_to_strategy):,d}"))
        if elaborate:
            eqv_labels = set()
            strategy_verified_labels = set()
            verified_labels = set()
            eqv_rules = set()
            for start, ends in self.rule_to_strategy:
                if not ends:
                    strategy_verified_labels.add(start)
                if self.is_verified(start):
                    verified_labels.add(start)
                eqv_start = self.equivdb[start]
                eqv_ends = tuple(sorted(self.equivdb[label] for label in ends))
                eqv_labels.add(eqv_start)
                eqv_labels.update(eqv_ends)
                eqv_rules.add((eqv_start, eqv_ends))
            table.append(
                ("Combintorial rules up to equivalence", f"{len(eqv_rules):,d}")
            )
            table.append(
                (
                    "Strategy verified combinatorial classes",
                    f"{len(strategy_verified_labels):,d}",
                )
            )
            table.append(
                ("Verified combinatorial classes", f"{len(verified_labels):,d}",)
            )
            table.append(
                ("combinatorial classes up to equivalence", f"{len(eqv_labels):,d}",)
            )
        status += "    "
        status += tabulate.tabulate(
            table, headers=("", "Total number"), colalign=("left", "right")
        ).replace("\n", "\n    ")
        return status

    ################################################################
    # Below are methods for finding a combinatorial specification. #
    ################################################################

    def has_specification(self, label: int) -> bool:
        """Return True if a specification has been found, false otherwise."""
        return self.is_verified(label)

    def rule_from_equivalence_rule(
        self, eqv_start: int, eqv_ends: Iterable[int]
    ) -> Optional[Tuple[int, Tuple[int, ...]]]:
        """
        Return a rule that satisfies the equivalence rule.

        Returns None if no such rule exists.
        """
        eqv_start = self.equivdb[eqv_start]
        eqv_ends = tuple(sorted(map(self.equivdb.__getitem__, eqv_ends)))
        for rule in self:
            start, ends = rule
            temp_start = self.equivdb[start]
            temp_ends = tuple(sorted(map(self.equivdb.__getitem__, ends)))
            if eqv_start == temp_start and eqv_ends == temp_ends:
                return start, ends
        return None

<<<<<<< HEAD
    def rule_from_equivalence_rule_dict(
        self, eqv_rules: List[RuleKey]
    ) -> Dict[RuleKey, RuleKey]:
=======
    def rule_from_equivalence_rule_dict(self) -> Dict[RuleKey, RuleKey]:
>>>>>>> aa3305f3
        """
        Return a dictionary pointing from an equivalence rule to an actual rule.
        """
        res: Dict[RuleKey, RuleKey] = {}
        for start, ends in self.rule_to_strategy:
            eqv_start = self.equivdb[start]
            eqv_ends = tuple(sorted(map(self.equivdb.__getitem__, ends)))
            eqv_key = (eqv_start, eqv_ends)
<<<<<<< HEAD
            if eqv_key in eqv_rules:
                res[eqv_key] = (start, ends)
=======
            res[eqv_key] = (start, ends)
>>>>>>> aa3305f3
        return res

    def find_specification(
        self, label: int, minimization_time_limit: float, iterative: bool = False
    ) -> Node:
        """Search for a specification based on current data found."""
        rules_dict = self.rules_up_to_equivalence()
        # Prune all unverified labels (recursively)
        if iterative:
            rules_dict = iterative_prune(rules_dict, root=label)
        else:
            prune(rules_dict)  # this function removes rules not in a specification.

        # only verified labels in rules_dict, in particular, there is a
        # specification if a label is in the rules_dict
        for ver_label in rules_dict.keys():
            self.set_verified(ver_label)

        if self.equivdb[label] in rules_dict:
            logger.info("Specification detected.")
            if iterative:
                specification = iterative_proof_tree_finder(
                    rules_dict, root=self.equivdb[label]
                )
            else:
                logger.info(
                    "Minimizing for %s seconds.", round(minimization_time_limit)
                )
                specification = smallish_random_proof_tree(
                    rules_dict, self.equivdb[label], minimization_time_limit
                )
            logger.info(
                "Found specification with %s rules.", len(specification.labels())
            )
        else:
            raise SpecificationNotFound("No specification for label {}".format(label))
        return specification

    def get_specification_rules(
        self, label: int, minimization_time_limit: float, iterative: bool = False
    ) -> Specification:
        """
        Return a list of pairs (label, rule) which form a specification.
        The specification returned is random, so two calls to the function
        may result in a a different output.
        """
        proof_tree_node = self.find_specification(
            label=label,
            iterative=iterative,
            minimization_time_limit=minimization_time_limit,
        )
        return self._get_specification_rules(label, proof_tree_node)

    def _get_specification_rules(
        self, label: int, proof_tree_node: Node
    ) -> Specification:
        children: Dict[int, Tuple[int, ...]] = dict()
        internal_nodes = set([label])
<<<<<<< HEAD

        logger.info("Computing rule <-> equivalence rule mapping.")
        eqv_rules = [
            (node.label, tuple(sorted(child.label for child in node.children)),)
            for node in proof_tree_node.nodes()
        ]
        rule_from_equivalence_rules = self.rule_from_equivalence_rule_dict(eqv_rules)
        logger.info("Finding actual rules.")
        for eqv_start, eqv_ends in eqv_rules:
=======
        rule_from_equivalence_rules = self.rule_from_equivalence_rule_dict()
        for node in proof_tree_node.nodes():
            eqv_start, eqv_ends = (
                node.label,
                tuple(sorted(child.label for child in node.children)),
            )
>>>>>>> aa3305f3
            rule = rule_from_equivalence_rules.get((eqv_start, eqv_ends))
            if rule is not None:
                start, ends = rule
                children[start] = ends
                internal_nodes.update(ends)
        res = []
        eqv_paths = []
        logger.info("Computing strategies used to create rules.")
        for start, ends in children.items():
            for eqv_label in internal_nodes:
                if self.are_equivalent(start, eqv_label):
                    path = self.equivdb.find_path(eqv_label, start)
                    for a, b in zip(path[:-1], path[1:]):
                        try:
                            strategy = self.rule_to_strategy[(a, (b,))]
                            res.append((a, strategy))
                        except KeyError:
                            strategy = self.rule_to_strategy[(b, (a,))]
                            res.append((b, strategy))
                    if len(path) > 1:
                        eqv_paths.append(path)
            strategy = self.rule_to_strategy[(start, ends)]
            res.append((start, strategy))
        return res, eqv_paths

    def all_specifications(
        self, label: int, iterative: bool = False
    ) -> Iterator[Specification]:
        """
        A generator that yields all specifications in the universe for
        the given label.
        """
        if iterative:
            raise NotImplementedError(
                "There is no method for yielding all iterative proof trees."
            )
        rules_dict = self.rules_up_to_equivalence()
        # Prune all unverified labels (recursively)
        prune(rules_dict)

        if self.equivdb[label] in rules_dict:
            proof_trees = proof_tree_generator_dfs(rules_dict, root=self.equivdb[label])
        for proof_tree_node in proof_trees:
            yield self._get_specification_rules(label, proof_tree_node)

    def get_smallest_specification(
        self, label: int, iterative: bool = False
    ) -> Specification:
        """
        Return the smallest specification in the universe for label. It uses
        exponential search to find it.
        This doesn't consider the length of the equivalence paths.
        """
        if iterative:
            raise NotImplementedError(
                "There is no method for finding smallest iterative proof trees."
            )
        rules_dict = self.rules_up_to_equivalence()
        prune(rules_dict)

        if not self.equivdb[label] in rules_dict:
            raise SpecificationNotFound("No specification for label {}".format(label))
        tree = random_proof_tree(rules_dict, root=self.equivdb[label])
        minimum = 1
        maximum = len(tree)
        logger.info(
            "Found a specification of size %s. Looking for the smallest.", len(tree)
        )
        # Binary search to find a smallest proof tree.
        while minimum < maximum:
            middle = (minimum + maximum) // 2
            logger.info("Looking for specification of size %s", middle)
            try:
                tree = next(
                    proof_tree_generator_dfs(
                        rules_dict, root=self.equivdb[label], maximum=middle
                    )
                )
                maximum = min(middle, len(tree))
            except StopIteration:
                minimum = middle + 1
        logger.info("The smallest specification is of size %s.", len(tree))
        return self._get_specification_rules(label, tree)


class RuleDB(RuleDBBase):
    def __init__(self) -> None:
        super().__init__()
        self._rule_to_strategy: Dict[Tuple[int, Tuple[int, ...]], AbstractStrategy] = {}

    @property
    def rule_to_strategy(self) -> Dict[Tuple[int, Tuple[int, ...]], AbstractStrategy]:
        return self._rule_to_strategy<|MERGE_RESOLUTION|>--- conflicted
+++ resolved
@@ -173,13 +173,9 @@
                 return start, ends
         return None
 
-<<<<<<< HEAD
     def rule_from_equivalence_rule_dict(
         self, eqv_rules: List[RuleKey]
     ) -> Dict[RuleKey, RuleKey]:
-=======
-    def rule_from_equivalence_rule_dict(self) -> Dict[RuleKey, RuleKey]:
->>>>>>> aa3305f3
         """
         Return a dictionary pointing from an equivalence rule to an actual rule.
         """
@@ -188,12 +184,8 @@
             eqv_start = self.equivdb[start]
             eqv_ends = tuple(sorted(map(self.equivdb.__getitem__, ends)))
             eqv_key = (eqv_start, eqv_ends)
-<<<<<<< HEAD
             if eqv_key in eqv_rules:
                 res[eqv_key] = (start, ends)
-=======
-            res[eqv_key] = (start, ends)
->>>>>>> aa3305f3
         return res
 
     def find_specification(
@@ -252,8 +244,6 @@
     ) -> Specification:
         children: Dict[int, Tuple[int, ...]] = dict()
         internal_nodes = set([label])
-<<<<<<< HEAD
-
         logger.info("Computing rule <-> equivalence rule mapping.")
         eqv_rules = [
             (node.label, tuple(sorted(child.label for child in node.children)),)
@@ -262,14 +252,6 @@
         rule_from_equivalence_rules = self.rule_from_equivalence_rule_dict(eqv_rules)
         logger.info("Finding actual rules.")
         for eqv_start, eqv_ends in eqv_rules:
-=======
-        rule_from_equivalence_rules = self.rule_from_equivalence_rule_dict()
-        for node in proof_tree_node.nodes():
-            eqv_start, eqv_ends = (
-                node.label,
-                tuple(sorted(child.label for child in node.children)),
-            )
->>>>>>> aa3305f3
             rule = rule_from_equivalence_rules.get((eqv_start, eqv_ends))
             if rule is not None:
                 start, ends = rule
