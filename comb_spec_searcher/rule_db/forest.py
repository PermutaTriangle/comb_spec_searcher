--- conflicted
+++ resolved
@@ -515,10 +515,7 @@
             # pylint: disable=undefined-loop-variable
             for _ in range(i, len(minimizing)):
                 minimizing.pop()
-<<<<<<< HEAD
-=======
             # added to avoid doubling in memory when minimizing with pypy
->>>>>>> 07e8ee7f
             gc.collect()
         counter = 0
         while maybe_useful:
@@ -526,10 +523,7 @@
             if not self._is_productive(itertools.chain.from_iterable(not_minimizing)):
                 self.needed_rules.append(rk)
                 counter += 1
-<<<<<<< HEAD
-=======
             # added to avoid doubling in memory when minimizing with pypy
->>>>>>> 07e8ee7f
             gc.collect()
         logger.info("Using %s rule for %s", counter, key.name)
 
