"""
A database to keep track of equivalent combinatorial classes.

This is done using a union find method. Also, explanations of how combinatorial
classes  are equivalent are maintained.

Based on: https://www.ics.uci.edu/~eppstein/PADS/UnionFind.py

In this file a combinatorial class is represented by a label, which is an
integer, that the classdb gives.
"""

from collections import defaultdict, deque
<<<<<<< HEAD
from typing import Deque, Dict, Iterator, Set, Tuple
=======
from typing import Deque, Dict, Iterator, List, Tuple, Set
>>>>>>> d1672b97

from .utils import cssmethodtimer


class EquivalenceDB:
    """
    A database for equivalences. Supports four methods.

    - DB[x] return a name for the set containing x. Each set named by
    arbitrarily chosen member.
    - DB.union(t1, t2, explanation) merges the sets containing t1 and t2 and
    records why t1 and t2 are equivalent.
    - DB.equivalent(t1, t2) returns True, if t1 and t2 are in the same set,
    otherwise returns False.
    - DB.get_relation(t1, t2) returns a string explaining why t1 and t2 are
      equivalent.
    """

    def __init__(self) -> None:
        """Create a new empty equivalent database."""
        self.parents: Dict[int, int] = {}
        self.weights: Dict[int, int] = {}
        self.verified_roots: Set[int] = set()
        self.vertices: Dict[int, Set[int]] = defaultdict(set)
        self._one_way_vertices: Dict[int, Set[int]] = defaultdict(set)
        self.func_times: Dict[str, float] = defaultdict(float)
        self.func_calls: Dict[str, int] = defaultdict(int)

    def __eq__(self, other: object) -> bool:
        """Check if all information stored is the same."""
        if not isinstance(other, EquivalenceDB):
            return NotImplemented
        return bool(
            self.parents == other.parents
            and self.weights == other.weights
            and self.verified_roots == other.verified_roots
            and self.vertices == other.vertices
        )

    def __getitem__(self, comb_class: int) -> int:
        """Find and return root combinatorial class for the set containing
        comb_class."""
        root = self.parents.get(comb_class)
        if root is None:
            self.parents[comb_class] = comb_class
            self.weights[comb_class] = 1
            return comb_class

        # Find path of combinatorial class leading to root.
        path = [comb_class]
        while root != path[-1]:
            path.append(root)
            root = self.parents[root]

        # Compress the path and return
        for ancestor in path:
            self.parents[ancestor] = root
        return root

    def get_one_way_vertices(self) -> Dict[int, Set[int]]:
        """
        Return the adjacency table where vertices are strong components,
        and edges are those that connect some vertex in a strong component
        to the other.

        Note: this might not be accurate, you should use the connect_cycle
        method first if needed.
        """
        res: Dict[int, Set[int]] = defaultdict(set)
        for start, ends in self._one_way_vertices.items():
            start = self[start]
            for end in ends:
                end = self[end]
                if start != end:
                    res[start].add(end)
        self._one_way_vertices = res
        return res

    def add_one_way_edge(self, label: int, other_label: int) -> None:
        """Add an edge from label to other label in the directed graph."""
        self._add_edge(label, other_label)
        self._one_way_vertices[self[label]].add(self[other_label])

    @cssmethodtimer("find_paths")
    def connect_cycles(self):
        """Look for cycles using one way edges that have been added."""
        one_way_vertices = self.get_one_way_vertices()
        stack: List[Tuple[int, ...]] = list()
        stack.extend([(label,) for label in one_way_vertices.keys()])
        visited = set()
        while stack:
            path = stack.pop()
            end = path[-1]
            if end in visited:
                continue
            visited.add(end)
            for new_end in one_way_vertices[end]:
                for i, vertex in enumerate(path[:-1]):
                    if self.equivalent(vertex, new_end):
                        # we've detected a cycle!
                        print("CYCLE", path, new_end)
                        for eqv_vertix in path[i:]:
                            self._set_equivalent(eqv_vertix, new_end)
                        break
                if new_end not in path:
                    # new end is not in the path, so we haven't tried looking for
                    # cycles from here.
                    stack.append(
                        path + (new_end,)
                    )  # appending left makes this a depth first search

    def add_two_way_edge(self, label: int, other_label: int) -> None:
        """Add a two way edge to the directed graph."""
        self._add_edge(label, other_label)
        self._add_edge(other_label, label)
        self._set_equivalent(label, other_label)

    def _add_edge(self, label: int, other_label: int) -> None:
        """Add an edge from label to other_label."""
        if label == other_label:
            return
        self.vertices[label].add(other_label)

    def find_paths(self, label: int, other_label: int) -> Iterator[Tuple[int, ...]]:
        """Return the list of path starting at other_label and ending at label."""
        dequeue: Deque[Tuple[int, ...]] = deque()
        dequeue.append((other_label,))
        while dequeue:
            path = dequeue.popleft()
            end = path[-1]
            if self.equivalent(end, label):
                yield path
                continue
            for new_end in self.vertices[end]:
                if new_end in path:
                    continue
                dequeue.append(path + (new_end,))

    def _set_equivalent(self, label: int, other_label: int) -> None:
        """Set the two labels as equivalent in UnionFind"""
        verified = self.is_verified(label) or self.is_verified(other_label)
        roots = [self[label], self[other_label]]
        heaviest = max([(self.weights[r], r) for r in roots])[1]
        for r in roots:
            if r != heaviest:
                self.weights[heaviest] += self.weights[r]
                self.parents[r] = heaviest
        if verified:
            self.set_verified(label)

    def equivalent(self, label: int, other_label: int) -> bool:
        """Return True if label and other_label are equivalent, False otherwise."""
        return self[label] == self[other_label]

    def set_verified(self, comb_class: int) -> None:
        """Update database that combinatorial classes equivalent to comb_class
        are verified."""
        if not self.is_verified(comb_class):
            self.verified_roots.add(self[comb_class])

    def is_verified(self, comb_class: int) -> bool:
        """Return true if any equivalent combinatorial class is verified."""
        return self[comb_class] in self.verified_roots

    def equivalent_set(self, comb_class: int) -> Set[int]:
        """Return all of the classes equivalent to comb_class."""
        equivalent_classes = set()
        for t in self.parents:
            if self.equivalent(comb_class, t):
                equivalent_classes.add(t)
        return equivalent_classes

    def find_path(self, comb_class: int, other_comb_class: int) -> Tuple[int, ...]:
        """
        BFS for shortest path.

        Used to find shortest explanation of why things are equivalent.
        """
        if not self.equivalent(comb_class, other_comb_class):
            raise KeyError("The classes given are not equivalent.")

        dequeue: Deque[Tuple[int, ...]] = deque()
        dequeue.append((comb_class,))
        visited: Set[int] = set()
        while dequeue:
            path = dequeue.popleft()
            end = path[-1]
            if end == other_comb_class:
                break
            if end in visited:
                continue
            for new_end in self.vertices[end]:
                if new_end in path:
                    continue
                dequeue.append(path + (new_end,))
            visited.add(path[-1])
        return path<|MERGE_RESOLUTION|>--- conflicted
+++ resolved
@@ -11,11 +11,7 @@
 """
 
 from collections import defaultdict, deque
-<<<<<<< HEAD
-from typing import Deque, Dict, Iterator, Set, Tuple
-=======
-from typing import Deque, Dict, Iterator, List, Tuple, Set
->>>>>>> d1672b97
+from typing import Deque, Dict, Iterator, List, Set, Tuple
 
 from .utils import cssmethodtimer
 
