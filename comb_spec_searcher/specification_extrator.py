--- conflicted
+++ resolved
@@ -1,9 +1,5 @@
 import itertools
-<<<<<<< HEAD
 from typing import Dict, Iterable, Iterator, List, Tuple, Union
-=======
-from typing import Dict, Iterator, Tuple
->>>>>>> 92924c25
 
 from logzero import logger
 
@@ -21,6 +17,7 @@
 )
 from comb_spec_searcher.strategies.strategy import AbstractStrategy, StrategyFactory
 from comb_spec_searcher.strategies.strategy_pack import StrategyPack
+from comb_spec_searcher.typing import RuleKey
 from comb_spec_searcher.tree_searcher import Node
 
 
