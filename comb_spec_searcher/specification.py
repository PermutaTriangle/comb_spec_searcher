"""
A combinatorial specification is a set rules of the form a -> b1, ..., bk
where each of the bi appear exactly once on the left hand side of some rule.
"""
from typing import Dict, Iterable, Iterator, Sequence, Tuple

import sympy
from logzero import logger
from sympy import Eq, Expr, Function, solve, var

from .combinatorial_class import CombinatorialClass, CombinatorialObject
from .exception import IncorrectGeneratingFunctionError, TaylorExpansionError
from .strategies import (
    EmptyStrategy,
    EquivalencePathRule,
    ReverseRule,
    Rule,
    Strategy,
    VerificationStrategy,
)
from .strategies.strategy import StrategyType
from .utils import maple_equations, taylor_expand

__all__ = ("CombinatorialSpecification",)


class CombinatorialSpecification:
    """
    A combinatorial specification is a set rules of the form a -> b1, ..., bk
    where each of the bi appear exactly once on the left hand side of some
    rule.
    """

    def __init__(
        self,
        root: CombinatorialClass,
        strategies: Iterable[Tuple[CombinatorialClass, StrategyType]],
        equivalence_paths: Iterable[Sequence[CombinatorialClass]],
    ):
        self.root = root
        equivalence_rules: Dict[
            Tuple[CombinatorialClass, CombinatorialClass], Rule
        ] = {}
        self.rules_dict: Dict[CombinatorialClass, Rule] = {}
        for comb_class, strategy in strategies:
            rule = strategy(comb_class)
            non_empty_children = rule.non_empty_children()
            if len(non_empty_children) == 1 and rule.constructor.is_equivalence():
                equivalence_rules[(comb_class, non_empty_children[0])] = (
                    rule if len(rule.children) == 1 else rule.to_equivalence_rule()
                )
            else:
                self.rules_dict[comb_class] = strategy(comb_class)
        for eqv_path in equivalence_paths:
            if len(eqv_path) > 1:
                start = eqv_path[0]
                rules = []
                for a, b in zip(eqv_path[:-1], eqv_path[1:]):
                    try:
                        rule = equivalence_rules[(a, b)]
                    except KeyError:
                        rule = equivalence_rules[(b, a)].to_reverse_rule()
                    rules.append(rule)
                self.rules_dict[start] = EquivalencePathRule(rules)

        for rule in list(
            self.rules_dict.values()
        ):  # list as we lazily assign empty rules
            rule.set_subrecs(self.get_rule)
        self.labels: Dict[CombinatorialClass, int] = {}

    def get_rule(self, comb_class: CombinatorialClass) -> Rule:
        """Return the rule with comb class on the left."""
        if comb_class.is_empty():
            empty_strat = EmptyStrategy()
            self.rules_dict[comb_class] = empty_strat(comb_class)
        return self.rules_dict[comb_class]

    @property
    def root_rule(self) -> Rule:
        """Return the rule of the root comb class."""
        return self.rules_dict[self.root]

    def get_label(self, comb_class: CombinatorialClass) -> int:
        """Return a unique label for the comb class."""
        res = self.labels.get(comb_class)
        if res is None:
            res = len(self.labels)
            self.labels[comb_class] = res
        return res

    def get_function(self, comb_class: CombinatorialClass) -> Function:
        """
        Return a sympy function for the comb class, using the label it is
        assigned.

        TODO: call comb_class for its parameters - 'x' is reserved for size.
        """
        x = var("x")
        return Function("F_{}".format(self.get_label(comb_class)))(x)

    def get_equations(self) -> Iterator[Eq]:
        """
        Yield all equations on the (ordinary) generating function that the
        rules of the specification imply.
        """
        for rule in self.rules_dict.values():
            try:
                eq = rule.get_equation(self.get_function)
                if not isinstance(eq, bool):
                    yield eq
            except NotImplementedError:
                logger.info(
                    "can't find generating function label %s."
                    " The comb class is:\n%s",
                    self.get_label(rule.comb_class),
                    rule.comb_class,
                )
                x = var("x")
                yield Eq(
                    self.get_function(rule.comb_class),
                    sympy.Function("NOTIMPLEMENTED")(x),
                )

    def get_genf(self, check: int = 6) -> Expr:
        """
        Return the generating function for the root comb class.

        # TODO: consider what to do if multiple variables.
        """
        eqs = set(self.get_equations())
        root_func = self.get_function(self.root)
        initial_conditions = [self.count_objects_of_size(n=i) for i in range(check + 1)]
        logger.info(maple_equations(root_func, initial_conditions, eqs,),)
        logger.info("Solving...")
        solutions = solve(
            eqs,
            tuple([eq.lhs for eq in eqs]),
            dict=True,
            cubics=False,
            quartics=False,
            quintics=False,
        )
        for solution in solutions:
            genf = solution[root_func]
            logger.info("Checking initial conditions for: %s", genf)
            try:
                expansion = taylor_expand(genf, check)
            except TaylorExpansionError:
                continue
            if expansion == initial_conditions:
                return genf
        raise IncorrectGeneratingFunctionError

<<<<<<< HEAD
    def count_objects_of_size(self, **parameters: int) -> int:
=======
    def count_objects_of_size(self, n: int, **parameters) -> int:
>>>>>>> 1763ba80
        """
        Return the number of objects with the given parameters.
        Note, 'n' is reserved for the size of the object.
        """
        return self.root_rule.count_objects_of_size(n, **parameters)

    def generate_objects_of_size(
        self, n: int, **parameters
    ) -> Iterator[CombinatorialObject]:
        """
        Return the objects with the given parameters.
        Note, 'n' is reserved for the size of the object.
        """
        for obj in self.root_rule.generate_objects_of_size(n, **parameters):
            yield obj

<<<<<<< HEAD
    def random_sample_object_of_size(
        self, n: int, **parameters: int
    ) -> CombinatorialObject:
        """
        Return a uniformly random object of the given size. This is done using
        the "recursive" method.
        """
        return self.root_rule.random_sample_object_of_size(n, **parameters)

    def __eq__(self, other) -> bool:
=======
    def __eq__(self, other: object) -> bool:
        if not isinstance(other, CombinatorialSpecification):
            return NotImplemented
>>>>>>> 1763ba80
        return bool(self.root == other.root and self.rules_dict == other.rules_dict)

    def __str__(self) -> str:
        res = "A combinatorial specification with {} rules.".format(
            len(self.rules_dict)
        )
        eqv_paths = {
            rule.comb_class: rule
            for rule in self.rules_dict.values()
            if isinstance(rule, EquivalencePathRule)
        }
        for c, r in self.rules_dict.items():
            if isinstance(r, EquivalencePathRule):
                continue
            start_label = self.get_label(c)
            end_labels = tuple(self.get_label(c) for c in r.children)
            res += "\n\n"
            res += "{} -> {}\n".format(start_label, end_labels)
            res += str(r)
            for child in r.children:
                if child in eqv_paths:
                    eqv_rule = eqv_paths.pop(child)
                    child_label = self.get_label(eqv_rule.comb_class)
                    child_eqv_label = self.get_label(eqv_rule.children[0])
                    res += "\n\n"
                    res += "{} = {}\n".format(child_label, child_eqv_label)
                    res += str(eqv_rule)
        assert not eqv_paths
        return res

    def equations_string(self) -> str:
        """
        Return a convenient to read string version of the equations returned by
        'get_equations' method.
        """
        res = ""
        for eq in sorted(
            self.get_equations(),
            key=lambda eq: int(str(eq.lhs).split("_")[1].split("(")[0]),
        ):
            res += "\n{} = {}".format(eq.lhs, eq.rhs)
        return res

    # JSON methods

    def to_jsonable(self) -> dict:
        """Return a JSON serializable dictionary for the specification."""
        rules = [
            rule
            for rule in self.rules_dict.values()
            if not isinstance(rule, EquivalencePathRule)
        ]
        eqv_paths = []
        for rule in self.rules_dict.values():
            if isinstance(rule, EquivalencePathRule):
                eqv_path = []
                for c, r in rule.eqv_path_rules():
                    rules.append(r)
                    eqv_path.append(c.to_jsonable())
                eqv_path.append(rule.children[0].to_jsonable())
                eqv_paths.append(eqv_path)
        strategies = [
            (rule.children[0].to_jsonable(), rule.strategy.to_jsonable())
            if isinstance(rule, ReverseRule)
            else (rule.comb_class.to_jsonable(), rule.strategy.to_jsonable())
            for rule in rules
        ]
        return {
            "root": self.root.to_jsonable(),
            "strategies": strategies,
            "eqv_paths": eqv_paths,
        }

    @classmethod
    def from_dict(cls, d: dict) -> "CombinatorialSpecification":
        """
        Return the specification with the dictionary outputter by the
        'to_jsonable' method
        """
        strategies = []
        for comb_class_dict, strategy_dict in d["strategies"]:
            comb_class = CombinatorialClass.from_dict(comb_class_dict)
            strategy = Strategy.from_dict(strategy_dict)
            assert isinstance(strategy, (Strategy, VerificationStrategy))
            strategies.append((comb_class, strategy))
        return cls(
            root=CombinatorialClass.from_dict(d["root"]),
            strategies=strategies,
            equivalence_paths=[
                [CombinatorialClass.from_dict(class_dict) for class_dict in eqv_path]
                for eqv_path in d["eqv_paths"]
            ],
        )<|MERGE_RESOLUTION|>--- conflicted
+++ resolved
@@ -152,11 +152,7 @@
                 return genf
         raise IncorrectGeneratingFunctionError
 
-<<<<<<< HEAD
-    def count_objects_of_size(self, **parameters: int) -> int:
-=======
     def count_objects_of_size(self, n: int, **parameters) -> int:
->>>>>>> 1763ba80
         """
         Return the number of objects with the given parameters.
         Note, 'n' is reserved for the size of the object.
@@ -173,7 +169,6 @@
         for obj in self.root_rule.generate_objects_of_size(n, **parameters):
             yield obj
 
-<<<<<<< HEAD
     def random_sample_object_of_size(
         self, n: int, **parameters: int
     ) -> CombinatorialObject:
@@ -183,12 +178,9 @@
         """
         return self.root_rule.random_sample_object_of_size(n, **parameters)
 
-    def __eq__(self, other) -> bool:
-=======
     def __eq__(self, other: object) -> bool:
         if not isinstance(other, CombinatorialSpecification):
             return NotImplemented
->>>>>>> 1763ba80
         return bool(self.root == other.root and self.rules_dict == other.rules_dict)
 
     def __str__(self) -> str:
