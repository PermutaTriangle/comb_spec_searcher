"""
A combinatorial specification is a set rules of the form a -> b1, ..., bk
where each of the bi appear exactly once on the left hand side of some rule.
"""
from copy import copy
from functools import reduce
from operator import mul
<<<<<<< HEAD
from typing import Dict, Generic, Iterable, Iterator, List, Sequence, Tuple, Union
=======
from typing import Dict, Generic, Iterable, Iterator, List, Sequence, Set, Tuple
>>>>>>> 4a5efa0a

import sympy
from logzero import logger
from sympy import Eq, Expr, Function, Number, solve, var

from .combinatorial_class import (
    CombinatorialClass,
    CombinatorialClassType,
    CombinatorialObject,
    CombinatorialObjectType,
)
from .exception import (
    IncorrectGeneratingFunctionError,
    InvalidOperationError,
    TaylorExpansionError,
)
from .strategies import (
    AbstractStrategy,
    EmptyStrategy,
    EquivalencePathRule,
    ReverseRule,
    Rule,
    Strategy,
    StrategyPack,
    VerificationRule,
    VerificationStrategy,
)
from .strategies.rule import AbstractRule
from .utils import (
    RecursionLimit,
    maple_equations,
    pretty_print_equations,
    taylor_expand,
)

__all__ = ("CombinatorialSpecification",)


class CombinatorialSpecification(
    Generic[CombinatorialClassType, CombinatorialObjectType]
):
    """
    A combinatorial specification is a set rules of the form a -> b1, ..., bk
    where each of the bi appear exactly once on the left hand side of some
    rule.
    """

    def __init__(
        self,
        root: CombinatorialClassType,
        strategies: Iterable[
            Tuple[
                CombinatorialClassType,
                AbstractStrategy[CombinatorialClassType, CombinatorialObjectType],
            ]
        ],
        equivalence_paths: Iterable[Sequence[CombinatorialClassType]],
    ):
        self.root = root
        self.rules_dict: Dict[CombinatorialClassType, AbstractRule] = {}
        self._populate_rules_dict(strategies, equivalence_paths)
        for rule in list(
            self.rules_dict.values()
        ):  # list as we lazily assign empty rules
            rule.set_subrecs(self.get_rule)
        self.labels: Dict[CombinatorialClassType, int] = {}
        self._label_to_tiling: Dict[int, CombinatorialClassType] = {}

    def _populate_rules_dict(
        self,
        strategies: Iterable[
            Tuple[
                CombinatorialClassType,
                AbstractStrategy[CombinatorialClassType, CombinatorialObjectType],
            ]
        ],
        equivalence_paths: Iterable[Sequence[CombinatorialClassType]],
    ) -> None:
        equivalence_rules: Dict[
            Tuple[CombinatorialClassType, CombinatorialClassType], Rule
        ] = {}
        for comb_class, strategy in strategies:
            if isinstance(strategy, AlreadyVerified):
                continue
            rule = strategy(comb_class)
            non_empty_children = rule.non_empty_children()
            if rule.is_equivalence():
                assert isinstance(rule, Rule)
                equivalence_rules[(comb_class, non_empty_children[0])] = (
                    rule if len(rule.children) == 1 else rule.to_equivalence_rule()
                )
            elif non_empty_children or isinstance(rule, VerificationRule):
                self.rules_dict[comb_class] = rule
            else:
                raise ValueError("Non verification rule has no children.")
        self._add_equivalence_path_rules(equivalence_paths, equivalence_rules)

    def expand_verified(self) -> None:
        """
        Will expand all verified classes with respect to the strategy packs
        given by the VerificationStrategies.
        """
        verification_packs: Dict[CombinatorialClassType, StrategyPack] = {}
        for comb_class, rule in self.rules_dict.items():
            if isinstance(rule, VerificationRule):
                try:
                    verification_packs[comb_class] = rule.pack()
                except InvalidOperationError:
                    logger.info("Can't expand the rule:\n%s", rule)
        if verification_packs:
            for comb_class in verification_packs:
                self.rules_dict.pop(comb_class)
            self._expand_verified_comb_classes(verification_packs)
            self.expand_verified()

    def expand_comb_class(self, comb_class: Union[int, CombinatorialClassType]) -> None:
        """
        Will try to expand a particular class with respect to the strategy pack
        that the VerificationStrategy has.
        """
        rule = self.get_rule(comb_class)
        if isinstance(rule, VerificationRule):
            try:
                pack = rule.pack()
            except InvalidOperationError:
                logger.info("Can't expand the rule:\n%s", rule)
                return
            self.rules_dict.pop(rule.comb_class)
            self._expand_verified_comb_classes({rule.comb_class: pack})
        else:
            logger.info("Can't expand the rule:\n%s", rule)

    def _add_equivalence_path_rules(
        self,
        equivalence_paths: Iterable[Sequence[CombinatorialClassType]],
        equivalence_rules: Dict[
            Tuple[CombinatorialClassType, CombinatorialClassType], Rule
        ],
    ) -> None:
        for eqv_path in equivalence_paths:
            if len(eqv_path) > 1:
                start = eqv_path[0]
                rules = []
                for a, b in zip(eqv_path[:-1], eqv_path[1:]):
                    try:
                        rule = equivalence_rules[(a, b)]
                    except KeyError:
                        rule = equivalence_rules[(b, a)].to_reverse_rule()
                    rules.append(rule)
                self.rules_dict[start] = EquivalencePathRule(rules)

    def _expand_verified_comb_classes(
        self, verification_packs: Dict[CombinatorialClassType, StrategyPack],
    ) -> None:
        for comb_class, pack in verification_packs.items():
            # pylint: disable=import-outside-toplevel
            from .comb_spec_searcher import CombinatorialSpecificationSearcher

            css = CombinatorialSpecificationSearcher(
                comb_class,
                pack.add_verification(
                    AlreadyVerified(self.rules_dict), apply_first=True
                ),
            )
            logger.info(css.run_information())
            # pylint: disable=protected-access
            comb_class_rules, comb_class_eqv_paths = css._auto_search_rules()
            self._populate_rules_dict(comb_class_rules, comb_class_eqv_paths)

    def get_rule(
        self, comb_class: Union[int, CombinatorialClassType]
    ) -> AbstractRule[CombinatorialClassType, CombinatorialObjectType]:
        """Return the rule with comb class on the left."""
        if isinstance(comb_class, int):
            try:
                comb_class = self._label_to_tiling[comb_class]
            except KeyError:
                raise InvalidOperationError(
                    f"The label {comb_class} does not correspond to a tiling"
                    " in the specification."
                )
        if comb_class not in self.rules_dict:
            assert comb_class.is_empty(), "rule not in the spec and not empty"
            empty_strat = EmptyStrategy()
            self.rules_dict[comb_class] = empty_strat(comb_class)
        return self.rules_dict[comb_class]

    def comb_classes(self) -> Set[CombinatorialClassType]:
        """
        Return a set containing all the combinatorial classes of the specification.
        """
        res: Set[CombinatorialClassType] = set()
        for rule in self.rules_dict.values():
            res.update(rule.children)
            res.add(rule.comb_class)
            if isinstance(rule, EquivalencePathRule):
                for parent, _ in rule.eqv_path_rules():
                    res.add(parent)
        return res

    @property
    def root_rule(
        self,
    ) -> AbstractRule[CombinatorialClassType, CombinatorialObjectType]:
        """Return the rule of the root comb class."""
        return self.rules_dict[self.root]

    def get_label(self, comb_class: CombinatorialClassType) -> int:
        """Return a unique label for the comb class."""
        res = self.labels.get(comb_class)
        if res is None:
            res = len(self.labels)
            self.labels[comb_class] = res
            self._label_to_tiling[res] = comb_class
        return res

    def get_function(self, comb_class: CombinatorialClassType) -> Function:
        """
        Return a sympy function for the comb class, using the label it is
        assigned.

        TODO: call comb_class for its parameters - 'x' is reserved for size.
        """
        x = var("x")
        extra_parameters = [var(k) for k in comb_class.extra_parameters]
        return Function("F_{}".format(self.get_label(comb_class)))(x, *extra_parameters)

    def get_equations(self) -> Iterator[Eq]:
        """
        Yield all equations on the (ordinary) generating function that the
        rules of the specification imply.
        """
        funcs: Dict[CombinatorialClass, Function] = {
            comb_class: self.get_function(comb_class)
            for comb_class, rule in self.rules_dict.items()
            if not isinstance(rule, VerificationRule)
        }
        for _, rule in sorted(
            self.rules_dict.items(), key=lambda x: self.get_label(x[0])
        ):
            try:
                if isinstance(rule, VerificationRule):
                    eq = rule.get_equation(self.get_function, funcs)
                else:
                    eq = rule.get_equation(self.get_function)
                if not isinstance(eq, bool):
                    yield eq
            except NotImplementedError:
                logger.info(
                    "can't find generating function for the rule %s -> %s. "
                    "The rule was:\n%s",
                    self.get_label(rule.comb_class),
                    tuple(self.get_label(child) for child in rule.children),
                    rule,
                )
                x = var("x")
                yield Eq(
                    self.get_function(rule.comb_class),
                    sympy.Function("NOTIMPLEMENTED")(x),
                )

    def get_initial_conditions(self, check: int = 6) -> List[Expr]:
        """
        Compute the initial conditions of the root class. It will use the
        `count_objects_of_size` method if implemented, else resort to
        the method on the `initial_conditions` method on `CombinatorialClass.
        """
        logger.info("Computing initial conditions")
        try:
            return [
                sum(
                    Number(self.count_objects_of_size(n=n, **parameters))
                    * reduce(mul, [var(k) ** val for k, val in parameters.items()], 1)
                    for parameters in self.root.possible_parameters(n)
                )
                for n in range(check + 1)
            ]
        except NotImplementedError as e:
            logger.info(
                "Reverting to generating objects from root for initial "
                "conditions due to:\nNotImplementedError: %s",
                e,
            )
        return self.root.initial_conditions(check)

    def get_genf(self, check: int = 6) -> Expr:
        """
        Return the generating function for the root comb class.

        # TODO: consider what to do if multiple variables.
        """
        eqs = tuple(self.get_equations())
        root_func = self.get_function(self.root)
        logger.info("Computing initial conditions")
        initial_conditions = self.get_initial_conditions(check)
        logger.info(pretty_print_equations(root_func, initial_conditions, eqs))
        logger.info("Solving...")
        solutions = solve(
            eqs,
            tuple([eq.lhs for eq in eqs]),
            dict=True,
            cubics=False,
            quartics=False,
            quintics=False,
        )
        for solution in solutions:
            genf = solution[root_func]
            logger.info("Checking initial conditions for: %s", genf)
            try:
                expansion = taylor_expand(genf, check)
            except TaylorExpansionError:
                continue
            if expansion == initial_conditions:
                return sympy.simplify(genf)
        raise IncorrectGeneratingFunctionError

    def get_maple_equations(self, check: int = 6) -> str:
        """
        Convert the systems of equations to version that can be copy pasted to maple.
        """
        eqs = tuple(self.get_equations())
        root_func = self.get_function(self.root)
        initial_conditions = self.get_initial_conditions(check)
        maple_eqs = maple_equations(root_func, initial_conditions, eqs)
        return maple_eqs

    def get_pretty_equations(self, check: int = 6) -> str:
        """
        Convert the systems of equations to a more readable format.
        """
        eqs = tuple(self.get_equations())
        root_func = self.get_function(self.root)
        initial_conditions = self.get_initial_conditions(check)
        return pretty_print_equations(root_func, initial_conditions, eqs)

    def count_objects_of_size(self, n: int, **parameters) -> int:
        """
        Return the number of objects with the given parameters.
        Note, 'n' is reserved for the size of the object.
        """
        limit = n * self.number_of_rules()
        with RecursionLimit(limit):
            return self.root_rule.count_objects_of_size(n, **parameters)

    def generate_objects_of_size(
        self, n: int, **parameters
    ) -> Iterator[CombinatorialObjectType]:
        """
        Return the objects with the given parameters.
        Note, 'n' is reserved for the size of the object.
        """
        for obj in self.root_rule.generate_objects_of_size(n, **parameters):
            yield obj

    def random_sample_object_of_size(
        self, n: int, **parameters: int
    ) -> CombinatorialObjectType:
        """
        Return a uniformly random object of the given size. This is done using
        the "recursive" method.
        """
        limit = n * self.number_of_rules()
        with RecursionLimit(limit):
            return self.root_rule.random_sample_object_of_size(n, **parameters)

    def number_of_rules(self) -> int:
        return len(self.rules_dict)

    def sanity_check(self, length: int = 5) -> bool:
        """
        Sanity check the specification to the given length.

        Raise an SanityCheckFailure error if it fails.
        """
        return all(
            all(
                rule.sanity_check(n, **parameters)
                for rule in self.rules_dict.values()
                for parameters in rule.comb_class.possible_parameters(n)
            )
            for n in range(length + 1)
        )

    def __eq__(self, other: object) -> bool:
        if not isinstance(other, CombinatorialSpecification):
            return NotImplemented
        return bool(self.root == other.root and self.rules_dict == other.rules_dict)

    def __str__(self) -> str:
        res = "A combinatorial specification with {} rules.".format(
            self.number_of_rules()
        )
        rules_dict = copy(self.rules_dict)

        def update_res(comb_class: CombinatorialClassType, res: str):
            try:
                rule = rules_dict.pop(comb_class)
            except KeyError:
                assert comb_class in self.rules_dict
                return res
            if isinstance(rule, EquivalencePathRule):
                child_label = self.get_label(rule.comb_class)
                child_eqv_label = self.get_label(rule.children[0])
                labels = "{} = {}\n".format(child_label, child_eqv_label)
                res += "\n{}\n".format("-" * (len(labels) - 1))
                res += labels
                res += str(rule)
                try:
                    rule = rules_dict.pop(rule.children[0])
                except KeyError:
                    assert comb_class in self.rules_dict
                    return res
            start_label = self.get_label(rule.comb_class)
            end_labels = tuple(self.get_label(c) for c in rule.children)
            labels = "{} -> {}\n".format(start_label, end_labels)
            res += "\n{}\n".format("-" * (len(labels) - 1))
            res += labels
            res += str(rule)
            for child in rule.children:
                res = update_res(child, res)
            return res

        res = update_res(self.root, res)
        return res + "\n"

    def equations_string(self) -> str:
        """
        Return a convenient to read string version of the equations returned by
        'get_equations' method.
        """
        res = ""
        for eq in sorted(
            self.get_equations(),
            key=lambda eq: int(str(eq.lhs).split("_")[1].split("(")[0]),
        ):
            res += "\n{} = {}".format(eq.lhs, eq.rhs)
        return res

    # JSON methods

    def to_jsonable(self) -> dict:
        """Return a JSON serializable dictionary for the specification."""
        rules = [
            rule
            for rule in self.rules_dict.values()
            if not isinstance(rule, EquivalencePathRule)
        ]
        eqv_paths = []
        for rule in self.rules_dict.values():
            if isinstance(rule, EquivalencePathRule):
                eqv_path = []
                for c, r in rule.eqv_path_rules():
                    rules.append(r)
                    eqv_path.append(c.to_jsonable())
                eqv_path.append(rule.children[0].to_jsonable())
                eqv_paths.append(eqv_path)
        strategies = [
            (rule.children[0].to_jsonable(), rule.strategy.to_jsonable())
            if isinstance(rule, ReverseRule)
            else (rule.comb_class.to_jsonable(), rule.strategy.to_jsonable())
            for rule in rules
        ]
        return {
            "root": self.root.to_jsonable(),
            "strategies": strategies,
            "eqv_paths": eqv_paths,
        }

    @classmethod
    def from_dict(cls, d):
        """
        Return the specification with the dictionary outputter by the
        'to_jsonable' method
        """
        strategies = []
        for comb_class_dict, strategy_dict in d["strategies"]:
            comb_class = CombinatorialClass.from_dict(comb_class_dict)
            strategy = Strategy.from_dict(strategy_dict)
            assert isinstance(strategy, (Strategy, VerificationStrategy))
            strategies.append((comb_class, strategy))
        return cls(
            root=CombinatorialClass.from_dict(d["root"]),
            strategies=strategies,
            equivalence_paths=[
                [CombinatorialClass.from_dict(class_dict) for class_dict in eqv_path]
                for eqv_path in d["eqv_paths"]
            ],
        )


class AlreadyVerified(VerificationStrategy[CombinatorialClass, CombinatorialObject]):
    def __init__(self, verfied_comb_classes: Iterable[CombinatorialClass]):
        self.verified_classes = frozenset(verfied_comb_classes)
        super().__init__()

    def verified(self, comb_class: CombinatorialClass) -> bool:
        return comb_class in self.verified_classes

    @staticmethod
    def formal_step() -> str:
        return "already verified"

    def to_jsonable(self) -> dict:
        d: dict = super().to_jsonable()
        d["comb_classes"] = [c.to_jsonable() for c in self.verified_classes]
        return d

    @classmethod
    def from_dict(cls, d: dict) -> "AlreadyVerified":
        return cls([CombinatorialClass.from_dict(c) for c in d["comb_classes"]])<|MERGE_RESOLUTION|>--- conflicted
+++ resolved
@@ -5,11 +5,7 @@
 from copy import copy
 from functools import reduce
 from operator import mul
-<<<<<<< HEAD
-from typing import Dict, Generic, Iterable, Iterator, List, Sequence, Tuple, Union
-=======
-from typing import Dict, Generic, Iterable, Iterator, List, Sequence, Set, Tuple
->>>>>>> 4a5efa0a
+from typing import Dict, Generic, Iterable, Iterator, List, Sequence, Set, Tuple, Union
 
 import sympy
 from logzero import logger
