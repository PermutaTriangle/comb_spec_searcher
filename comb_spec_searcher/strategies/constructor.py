"""
The constructor class contains all the method, and logic, needed to get the
enumeration, generate objects, and sample objects.

The default constructors implemented are:
- CartesianProduct
- DisjointUnion
- Empty

Currently the constructors are implemented in one variable, namely 'n' which is
used throughout to denote size.
"""
import abc
from functools import reduce
from itertools import product
from operator import add, mul
from random import randint
from typing import Callable, Iterable, Iterator, Tuple

from sympy import Eq, Function

from ..combinatorial_class import CombinatorialClass, CombinatorialObject

__all__ = ("Constructor", "CartesianProduct", "DisjointUnion")


RelianceProfile = Tuple[Tuple[int, ...], ...]
SubGens = Tuple[Callable[..., Iterator[CombinatorialObject]], ...]
SubRecs = Tuple[Callable[..., int], ...]
SubSamplers = Tuple[Callable[..., CombinatorialObject], ...]


class Constructor(abc.ABC):
    """The constructor is akin to the 'counting function' in the comb exp paper."""

    @abc.abstractmethod
    def is_equivalence(self) -> bool:
        """
        Return true if the constructor is the same as "=" when there is only
        one child.
        """

    @abc.abstractmethod
    def get_equation(self, lhs_func: Function, rhs_funcs: Tuple[Function, ...]) -> Eq:
        """
        Return the sympy.Eq in the form lhs_func = f(rhs_funcs).
        """

    @abc.abstractmethod
    def reliance_profile(self, **parameters: int) -> RelianceProfile:
        """
        Return the reliance profile. That is for the parameters given,
        which parameters of each individual subclass are required.
        """

    @abc.abstractmethod
    def get_recurrence(self, subrecs: SubRecs, n: int, **parameters: int) -> int:
        """
        Return the count for the given parameters, assuming the children are
        counted by the subrecs given.
        """

    @abc.abstractmethod
    def get_sub_objects(
        self, subgens: SubGens, n: int, **parameters: int
    ) -> Iterator[Tuple[CombinatorialObject, ...]]:
        """Return the subobjs/image of the bijection implied by the constructor."""

    @abc.abstractmethod
    def random_sample_sub_objects(
        self,
        parent_count: int,
        subsamplers: SubSamplers,
        subrecs: SubRecs,
        n: int,
        **parameters: int
    ):
        """Return a randomly sampled subobjs/image of the bijection implied
        by the constructor."""

    @staticmethod
    def get_eq_symbol() -> str:
        """
        Return a choice for '=' in the pretty print a '=' b '+' c of rules.
        Your choice should be a single charachter.
        """
        return "="

    @staticmethod
    def get_op_symbol() -> str:
        """
        Return a choice for '+' in the pretty print a '=' b '+' c of rules.
        Your choice should be a single charachter.
        """
        return "+"


class CartesianProduct(Constructor):
    """
    The CartesianProduct is initialised with the children of the rule that is
    being counted. These are needed in the reliance profile. In particular,
    the CombinatorialClass that you are counting must have implemented the
    methods 'is_positive', and 'is_atom', which are needed to ensure that the
    recursions are productive.
    """

    def __init__(self, children: Iterable[CombinatorialClass]):
        number_of_positive = sum(
            1 for comb_class in children if comb_class.is_positive()
        )
        self._reliance_profile_functions = tuple(
            (lambda n: tuple(range(1, min(2, n - number_of_positive + 2))))
            if child.is_atom()
            else (lambda n: tuple(range(1, n - number_of_positive + 2)))
            if child.is_positive()
            else (lambda n: tuple(range(0, n - number_of_positive + 1)))
            for child in children
        )

    def is_equivalence(self) -> bool:
        return True

    def get_equation(self, lhs_func: Function, rhs_funcs: Tuple[Function, ...]) -> Eq:
        return Eq(lhs_func, reduce(mul, rhs_funcs, 1))

    def reliance_profile(self, **parameters: int) -> RelianceProfile:
        # TODO: implement in multiple variables
        assert len(parameters) == 1, "only implemented in one variable, namely 'n'"
        n = parameters["n"]
        return tuple(f(n) for f in self._reliance_profile_functions)

    def _valid_compositions(self, **parameters: int) -> Iterator[Tuple[int, ...]]:
        assert len(parameters) == 1, "only implemented in one variable, namely 'n'"
        n = parameters["n"]
        reliance_profile = self.reliance_profile(n=n)
        if all(reliance_profile):
            minmax = tuple((min(p), max(p)) for p in reliance_profile)

            def _helper(n, minmax):
                if len(minmax) == 1:
                    minval, maxval = minmax[0]
                    if minval <= n <= maxval:
                        yield (n,)
                    return
                still_to_come = sum(x for x, _ in minmax[1:])
                max_available = sum(y for _, y in minmax[1:])
                minval, maxval = minmax[0]
                minval = max(minval, n - max_available)
                maxval = min(maxval, n - still_to_come)
                for val in range(minval, maxval + 1):
                    for comp in _helper(n - val, minmax[1:]):
                        yield (val,) + comp

            yield from _helper(n, minmax)

    def get_recurrence(self, subrecs: SubRecs, n: int, **parameters: int) -> int:
        assert len(parameters) == 0, "only implemented in one variable, namely 'n'"
        res = 0
        for comp in self._valid_compositions(n=n):
            tmp = 1
            for i, rec in enumerate(subrecs):
                tmp *= rec(n=comp[i])
                if tmp == 0:
                    break
            res += tmp
        return res

    def get_sub_objects(
        self, subgens: SubGens, n: int, **parameters: int
    ) -> Iterator[Tuple[CombinatorialObject, ...]]:
        assert len(parameters) == 0, "only implemented in one variable, namely 'n'"
        for comp in self._valid_compositions(n=n):
            for sub_objs in product(
                *tuple(subgen(n=i) for i, subgen in zip(comp, subgens))
            ):
                yield tuple(sub_objs)

    def random_sample_sub_objects(
        self,
        parent_count: int,
        subsamplers: SubSamplers,
        subrecs: SubRecs,
        n: int,
        **parameters: int
    ):
        assert not parameters, "only implemented in one variable"
        random_choice = randint(1, parent_count)
        total = 0
        for comp in self._valid_compositions(n=n):
            tmp = 1
            for i, rec in enumerate(subrecs):
                tmp *= rec(n=comp[i])
                if tmp == 0:
                    break
            total += tmp
            if random_choice <= total:
                return tuple(
                    subsampler(n=i) for i, subsampler in zip(comp, subsamplers)
                )

    @staticmethod
    def get_eq_symbol() -> str:
        return "="

    @staticmethod
    def get_op_symbol() -> str:
        return "x"

    def __str__(self) -> str:
        return "Cartesian product"


class DisjointUnion(Constructor):
    """
    The DisjointUnion constructor takes as input the children. Each constructor
    is unique up to the length of the children being used to count.
    """

    def __init__(self, children: Tuple[CombinatorialClass, ...]):
        self.number_of_children = len(children)

    def is_equivalence(self) -> bool:
        return True

    def get_equation(self, lhs_func: Function, rhs_funcs: Tuple[Function, ...]) -> Eq:
        return Eq(lhs_func, reduce(add, rhs_funcs, 0))

    # pylint: disable=arguments-differ
    def reliance_profile(self, **parameters: int) -> RelianceProfile:
        # TODO: implement in multiple variables
        assert len(parameters) == 1, "only implemented in one variable, namely 'n'"
        n = parameters["n"]
        return tuple((n,) for _ in range(self.number_of_children))

    def get_recurrence(self, subrecs: SubRecs, n: int, **parameters: int) -> int:
        return sum(rec(n, **parameters) for rec in subrecs)

    def get_sub_objects(
        self, subgens: SubGens, n: int, **parameters: int
    ) -> Iterator[Tuple[CombinatorialObject, ...]]:
        assert len(parameters) == 0, "only implemented in one variable, namely 'n'"
        for i, subgen in enumerate(subgens):
<<<<<<< HEAD
            for obj in subgen(**parameters):
                yield tuple(None for _ in range(i)) + (obj,) + tuple(
=======
            for gp in subgen(n, **parameters):
                yield tuple(None for _ in range(i)) + (gp,) + tuple(
>>>>>>> 1763ba80
                    None for _ in range(len(subgens) - i - 1)
                )

    def random_sample_sub_objects(
        self,
        parent_count: int,
        subsamplers: SubSamplers,
        subrecs: SubRecs,
        n: int,
        **parameters: int
    ):
        random_choice = randint(1, parent_count)
        total = 0
        for idx, (subrec, subsampler) in enumerate(zip(subrecs, subsamplers)):
            total += subrec(n=n, **parameters)
            if random_choice <= total:
                obj = subsampler(n=n, **parameters)
                return (
                    tuple(None for _ in range(idx))
                    + (obj,)
                    + tuple(None for _ in range(len(subrecs) - idx - 1))
                )

    @staticmethod
    def get_eq_symbol() -> str:
        return "="

    @staticmethod
    def get_op_symbol() -> str:
        return "+"

    def __str__(self):
        return "disjoint union"<|MERGE_RESOLUTION|>--- conflicted
+++ resolved
@@ -240,13 +240,8 @@
     ) -> Iterator[Tuple[CombinatorialObject, ...]]:
         assert len(parameters) == 0, "only implemented in one variable, namely 'n'"
         for i, subgen in enumerate(subgens):
-<<<<<<< HEAD
-            for obj in subgen(**parameters):
-                yield tuple(None for _ in range(i)) + (obj,) + tuple(
-=======
             for gp in subgen(n, **parameters):
                 yield tuple(None for _ in range(i)) + (gp,) + tuple(
->>>>>>> 1763ba80
                     None for _ in range(len(subgens) - i - 1)
                 )
 
