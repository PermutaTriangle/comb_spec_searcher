"""
The constructor class contains all the method, and logic, needed to get the
enumeration, generate objects, and sample objects.
"""
import abc
<<<<<<< HEAD
from collections import Counter
from typing import Callable, Dict, Generic, Iterator, List, Optional, Set, Tuple
=======
from functools import partial
from typing import Callable, Generic, Iterator, List, Optional, Tuple
>>>>>>> 53469f48

import sympy

from comb_spec_searcher.typing import (
    CombinatorialClassType,
    CombinatorialObjectType,
    Parameters,
    ParametersMap,
    RelianceProfile,
    SubObjects,
    SubRecs,
    SubSamplers,
    SubTerms,
    Terms,
)


class Constructor(abc.ABC, Generic[CombinatorialClassType, CombinatorialObjectType]):
    """The constructor is akin to the 'counting function' in the comb exp paper."""

    @abc.abstractmethod
    def get_equation(
        self, lhs_func: sympy.Function, rhs_funcs: Tuple[sympy.Function, ...]
    ) -> sympy.Eq:
        """
        Return the sympy.Eq in the form lhs_func = f(rhs_funcs).
        """

    @abc.abstractmethod
    def reliance_profile(self, n: int, **parameters: int) -> RelianceProfile:
        """
        Return the reliance profile. That is for the parameters given,
        which parameters of each individual subclass are required.
        """

    @abc.abstractmethod
    def get_terms(
        self, parent_terms: Callable[[int], Terms], subterms: SubTerms, n: int
    ) -> Terms:
        """
        Return the terms for n given the subterms of the children.
        """

    @abc.abstractmethod
    def get_sub_objects(
        self, subobjs: SubObjects, n: int
    ) -> Iterator[
        Tuple[Parameters, Tuple[List[Optional[CombinatorialObjectType]], ...]]
    ]:
        """
        Iterate over all the possibe subobjs/image of the bijection implied by
        the constructor together with the parameters.
        """

    @abc.abstractmethod
    def random_sample_sub_objects(
        self,
        parent_count: int,
        subsamplers: SubSamplers,
        subrecs: SubRecs,
        n: int,
        **parameters: int,
    ) -> Tuple[Optional[CombinatorialObjectType], ...]:
        """Return a randomly sampled subobjs/image of the bijection implied
        by the constructor."""

    @staticmethod
    def param_map(
        child_pos_to_parent_pos: Tuple[Tuple[int, ...], ...],
        num_parent_params: int,
        param: Parameters,
    ) -> Parameters:
        new_params = [0 for _ in range(num_parent_params)]
        for pos, value in enumerate(param):
            parent_pos = child_pos_to_parent_pos[pos]
            for p in parent_pos:
                new_params[p] += value
        return tuple(new_params)

    @staticmethod
    def build_param_map(
        child_pos_to_parent_pos: Tuple[Tuple[int, ...], ...], num_parent_params: int
    ) -> ParametersMap:
        """
        Return a parameters map according to the given pos map.
        """
<<<<<<< HEAD

        def param_map(param: Parameters) -> Parameters:
            new_params = [0 for _ in range(num_parent_params)]
            for pos, value in enumerate(param):
                parent_pos = child_pos_to_parent_pos[pos]
                for p in parent_pos:
                    new_params[p] += value
            return tuple(new_params)

        return param_map

    @abc.abstractmethod
    def equiv(self, other: "Constructor") -> Tuple[bool, Optional[object]]:
        """Two constructors are equiv if A <self> B and C <obj> D are isomorphic for any
        combinatorial classes A, B, C and D where A and C are isomorphic and B and D.
        This must be implemented for bijections. The second returned value is optional
        data for bijections. It is used to pass additional arguments to determine index
        ordering. It needs to be JSON compatible for bijection's to_jsonable and
        from_dict to work.
        """

    @staticmethod
    def _extra_params_match_single(par1: Dict[str, str], par2: Dict[str, str]) -> bool:
        return len(par1) == len(par2) and sorted(
            Counter(par1.values()).values()
        ) == sorted(Counter(par2.values()).values())

    @staticmethod
    def _extra_params_match_bijection(
        n: int, p1: Tuple[Dict[str, str], ...], p2: Tuple[Dict[str, str], ...]
    ) -> bool:
        bijection: List[int] = []
        in_use: Set[int] = set()
        cache: Dict[Tuple[int, int], bool] = {}

        def _backtracking() -> bool:
            for i in range(n):
                if i in in_use:
                    continue
                bijection.append(i)
                in_use.add(i)
                k = len(bijection)
                key = (k - 1, i)
                if key not in cache:
                    res = Constructor._extra_params_match_single(p1[key[0]], p2[key[1]])
                    cache[key] = res
                else:
                    res = cache[key]
                res = res and (k == n or _backtracking())
                bijection.pop()
                in_use.remove(i)
                if res:
                    return True
            return False

        return _backtracking()

    @staticmethod
    def extra_params_equiv(
        pars1: Tuple[Dict[str, str], ...],
        pars2: Tuple[Dict[str, str], ...],
    ) -> bool:
        """A base equiv for extra params that will suffice for most constructors."""
        t1 = tuple(par for par in pars1 if par)
        t2 = tuple(par for par in pars2 if par)
        n = len(t1)
        if len(t2) != n:
            return False
        if n == 0:
            return True
        return Constructor._extra_params_match_bijection(n, t1, t2)
=======
        return partial(
            Constructor.param_map,
            child_pos_to_parent_pos,
            num_parent_params,
        )
>>>>>>> 53469f48
<|MERGE_RESOLUTION|>--- conflicted
+++ resolved
@@ -3,13 +3,9 @@
 enumeration, generate objects, and sample objects.
 """
 import abc
-<<<<<<< HEAD
 from collections import Counter
+from functools import partial
 from typing import Callable, Dict, Generic, Iterator, List, Optional, Set, Tuple
-=======
-from functools import partial
-from typing import Callable, Generic, Iterator, List, Optional, Tuple
->>>>>>> 53469f48
 
 import sympy
 
@@ -96,17 +92,11 @@
         """
         Return a parameters map according to the given pos map.
         """
-<<<<<<< HEAD
-
-        def param_map(param: Parameters) -> Parameters:
-            new_params = [0 for _ in range(num_parent_params)]
-            for pos, value in enumerate(param):
-                parent_pos = child_pos_to_parent_pos[pos]
-                for p in parent_pos:
-                    new_params[p] += value
-            return tuple(new_params)
-
-        return param_map
+        return partial(
+            Constructor.param_map,
+            child_pos_to_parent_pos,
+            num_parent_params,
+        )
 
     @abc.abstractmethod
     def equiv(self, other: "Constructor") -> Tuple[bool, Optional[object]]:
@@ -167,11 +157,4 @@
             return False
         if n == 0:
             return True
-        return Constructor._extra_params_match_bijection(n, t1, t2)
-=======
-        return partial(
-            Constructor.param_map,
-            child_pos_to_parent_pos,
-            num_parent_params,
-        )
->>>>>>> 53469f48
+        return Constructor._extra_params_match_bijection(n, t1, t2)