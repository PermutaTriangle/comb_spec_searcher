--- conflicted
+++ resolved
@@ -307,13 +307,7 @@
             if value:
                 parent_terms_mapped[self._parent_param_map(param)] += value
         children_terms = subterms[1:]
-<<<<<<< HEAD
-        for (idx, child_terms), param_map in zip(
-            enumerate(children_terms), self._children_param_maps
-        ):
-=======
         for child_terms, param_map in zip(children_terms, self._children_param_maps):
->>>>>>> 0e9b61f3
             # we subtract from total
             for param, value in child_terms(n).items():
                 mapped_param = self._parent_param_map(param_map(param))
