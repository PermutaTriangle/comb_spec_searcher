"""
The Strategy class is essentially following the mantra of 'strategy' from the
combinatorial explanation paper.
(https://permutatriangle.github.io/papers/2019-02-27-combex.html)

In order to use CombinatorialSpecificationSearcher, you must implement a
Strategy. The functions required are:
    - decomposition_function:   Given a combinatorial class, the decomposition
                                function should return the tuple of
                                combinatorial classes it can be counted by. The
                                function should return None if it doesn't
                                apply.
    - constructor:              Return a Constructor class. If you wish to use
                                CartesianProduct or DisjointUnion, consider
                                using the CartesianProductStrategy or
                                DisjointUnionStrategy subclasses.
    - formal_step:              A short string explaining what was done.
    - backward_map:             This is the backward mapping of the underlying
                                bijection of the strategy. If you want to
                                generate objects, or sample you must implement
                                this. You can instead raise NotImplementedError
                                if you don't wish to use these features.
    - forward_map:              This is the forward mapping of the underlying
                                bijection. See the discussion for forward map.
    - __repr__ and __str__:     This is mostly for printing purposes!
    - from_dict:                A method that can recreate the class. The dict
                                passed is empty. If your strategy needs extra
                                parameters to recreate you should overwrite the
                                to_jsonable method.
Also included in this file is a StrategyFactory class. This is useful if you
are defining a family of strategies. When the __call__ method is applied to it,
it should return an iterator of Strategy to try and apply to the comb_class.

For a VerificationStrategy you must implement the methods:
    - verified:                 Return True if the combinatorial class is
                                verified by the strategy.
    - pack                      The pack is used to count and generate the
                                objects. If the strategy doesn't have a CSS
                                strategy pack that can be used to enumerate
                                verified combinatorial classes, then you need
                                to implement the methods count_objects_of_size,
                                generate_objects_of_size, and get_genf.
    - __repr__ and __str__:     This is mostly for printing purposes!
    - from_dict:                A method that can recreate the class. The dict
                                passed is empty. If your strategy needs extra
                                parameters to recreate you should overwrite the
                                to_jsonable method.
If your verification strategy is for the atoms, consider using the
AtomStrategy, relying on CombinatorialClass methods.
"""
import abc
from importlib import import_module
from typing import (
    TYPE_CHECKING,
    Dict,
    Generic,
    Iterator,
    Optional,
    Tuple,
    Type,
    Union,
    cast,
)

from sympy import Expr, Function, Integer, var

from ..combinatorial_class import (
    CombinatorialClass,
    CombinatorialClassType,
    CombinatorialObject,
    CombinatorialObjectType,
)
from ..exception import InvalidOperationError, ObjectMappingError, StrategyDoesNotApply
from .constructor import CartesianProduct, Constructor, DisjointUnion
from .rule import AbstractRule, Rule, VerificationRule

if TYPE_CHECKING:
    from .strategy_pack import StrategyPack
    from comb_spec_searcher import CombinatorialSpecification


__all__ = (
    "AbstractStrategy",
    "CartesianProductStrategy",
    "DisjointUnionStrategy",
    "Strategy",
    "StrategyFactory",
    "SymmetryStrategy",
    "VerificationStrategy",
)

CSSstrategy = Union["Strategy", "StrategyFactory", "VerificationStrategy"]


def strategy_from_dict(d) -> CSSstrategy:
    """
    Return the AbstractStrategy or StrategyFactory from the json representation.
    """
    module = import_module(d.pop("class_module"))
    StratClass: Type[CSSstrategy] = getattr(module, d.pop("strategy_class"))
    assert issubclass(
        StratClass, (AbstractStrategy, StrategyFactory)
    ), "Not a valid strategy"
    return StratClass.from_dict(d)


class AbstractStrategy(
    abc.ABC, Generic[CombinatorialClassType, CombinatorialObjectType]
):
    """
    A base class for strategies for methods that Strategy and
    VerificationStrategy have in common.
    """

    def __init__(
        self,
        ignore_parent: bool = False,
        inferrable: bool = True,
        possibly_empty: bool = True,
        workable: bool = True,
    ):
        self._ignore_parent = ignore_parent
        self._inferrable = inferrable
        self._possibly_empty = possibly_empty
        self._workable = workable

    @abc.abstractmethod
    def __call__(
        self,
        comb_class: CombinatorialClassType,
        children: Tuple[CombinatorialClassType, ...] = None,
        **kwargs
    ) -> AbstractRule[CombinatorialClassType, CombinatorialObjectType]:
        """
        Return the rule formed by using the strategy.
        """

    @property
    def ignore_parent(self) -> bool:
        """
        Return True if it is not worth expanding the parent/comb_class if
        the strategy applies.
        """
        return self._ignore_parent

    @property
    def inferrable(self) -> bool:
        """
        Return True if the children could change using inferral strategies.
        """
        return self._inferrable

    @property
    def possibly_empty(self) -> bool:
        """
        Return True if it is possible that a child is empty.
        """
        return self._possibly_empty

    @property
    def workable(self) -> bool:
        """
        Return True if the children can expanded using other strategies.
        """
        return self._workable

    @abc.abstractmethod
    def can_be_equivalent(self) -> bool:
        """
        Return True if every Rule returned with one non-empty child is an
        equivalence rule.
        """

    @abc.abstractmethod
    def decomposition_function(
        self, comb_class: CombinatorialClassType
    ) -> Optional[Tuple[CombinatorialClassType, ...]]:
        """
        Return the children of the strategy for the given comb_class. It
        should return None if it does not apply.
        """

    @abc.abstractmethod
    def formal_step(self) -> str:
        """
        Return a short string to explain what the strategy has done.
        """

    @staticmethod
    def get_eq_symbol() -> str:
        """
        Return a choice for '=' in the pretty print a '=' b '+' c of rules.
        Your choice should be a single charachter.
        """
        return "="

    @staticmethod
    def get_op_symbol() -> str:
        """
        Return a choice for '+' in the pretty print a '=' b '+' c of rules.
        Your choice should be a single charachter.
        """
        return "+"

    def __eq__(self, other: object) -> bool:
        if not isinstance(other, AbstractStrategy):
            return NotImplemented
        return self.__class__ == other.__class__ and self.__dict__ == other.__dict__

    def __repr__(self):
        return (
            self.__class__.__name__
            + f"(ignore_parent={self.ignore_parent}, inferrable={self.inferrable},"
            f" possibly_empty={self.possibly_empty}, workable={self.workable})"
        )

    def __str__(self) -> str:
        return self.formal_step()

    def to_jsonable(self) -> dict:
        """
        Return a dictionary form of the strategy.
        """
        c = self.__class__
        return {
            "class_module": c.__module__,
            "strategy_class": c.__name__,
            "ignore_parent": self._ignore_parent,
            "inferrable": self._inferrable,
            "possibly_empty": self._possibly_empty,
            "workable": self._workable,
        }

    @classmethod
    @abc.abstractmethod
    def from_dict(cls, d: dict) -> CSSstrategy:
        return strategy_from_dict(d)


class Strategy(AbstractStrategy[CombinatorialClassType, CombinatorialObjectType]):
    """
    The Strategy class is essentially following the mantra of 'strategy' from the
    combinatorial explanation paper.
    (https://permutatriangle.github.io/papers/2019-02-27-combex.html)

    In order to use CombinatorialSpecificationSearcher, you must implement a
    Strategy. The functions required are:
        - decomposition_function:   Given a combinatorial class, the decomposition
                                    function should return the tuple of
                                    combinatorial classes it can be counted by. The
                                    function should return None if it doesn't
                                    apply.
        - constructor:              Return a Constructor class. If you wish to use
                                    CartesianProduct or DisjointUnion, consider
                                    using the CartesianProductStrategy or
                                    DisjointUnionStrategy subclasses.
        - formal_step:              A short string explaining what was done.
        - backward_map:             This is the backward mapping of the underlying
                                    bijection of the strategy. If you want to
                                    generate objects, or sample you must implement
                                    this. You can instead raise NotImplementedError
                                    if you don't wish to use these features.
        - forward_map:              This is the forward mapping of the underlying
                                    bijection. See the discussion for forward map.
        - __repr__ and __str__:     This is mostly for printing purposes!
        - from_dict:                A method that can recreate the class. The dict
                                    passed is empty. If your strategy needs extra
                                    parameters to recreate you should overwrite the
                                    to_jsonable method.
    """

    def __init__(
        self,
        ignore_parent: bool = False,
        inferrable: bool = True,
        possibly_empty: bool = True,
        workable: bool = True,
    ):
        super().__init__(
            ignore_parent=ignore_parent,
            inferrable=inferrable,
            possibly_empty=possibly_empty,
            workable=workable,
        )

    def __call__(
        self,
        comb_class: CombinatorialClassType,
        children: Tuple[CombinatorialClassType, ...] = None,
        **kwargs
    ) -> Rule[CombinatorialClassType, CombinatorialObjectType]:
        if children is None:
            children = self.decomposition_function(comb_class)
        return Rule(self, comb_class, children=children)

    @abc.abstractmethod
    def constructor(
        self,
        comb_class: CombinatorialClassType,
        children: Optional[Tuple[CombinatorialClassType, ...]] = None,
    ) -> Constructor:
        """
        This is where the details of the 'reliance profile' and 'counting'
        functions are hidden.
        """
        if children is None:
            children = self.decomposition_function(comb_class)

    @abc.abstractmethod
    def backward_map(
        self,
        comb_class: CombinatorialClassType,
        objs: Tuple[Optional[CombinatorialObjectType], ...],
        children: Optional[Tuple[CombinatorialClassType, ...]] = None,
    ) -> CombinatorialObjectType:
        """
        The forward direction of the underlying bijection used for object
        generation and sampling.
        """
        if children is None:
            children = self.decomposition_function(comb_class)

    @abc.abstractmethod
    def forward_map(
        self,
        comb_class: CombinatorialClassType,
        obj: CombinatorialObjectType,
        children: Optional[Tuple[CombinatorialClassType, ...]] = None,
    ) -> Tuple[Optional[CombinatorialObjectType], ...]:
        """
        The backward direction of the underlying bijection used for object
        generation and sampling.
        """
        if children is None:
            children = self.decomposition_function(comb_class)

    def extra_parameters(
        self,
        comb_class: CombinatorialClassType,
        children: Optional[Tuple[CombinatorialClassType, ...]] = None,
    ) -> Tuple[Dict[str, str], ...]:
        """
        This should be a tuple of dictionaries where the parent parameters point
        to the corresponding child parameter. Any parent parameter not
        corresponding to a child parameter must have no objects that are on
        that child.
        """
        assert not comb_class.extra_parameters, (
            "you need to update the 'extra_parameters' method in the strategy {} "
            "in order to enumerate class with multiple extra_parameters".format(
                str(self)
            )
        )
        if children is None:
            children = self.decomposition_function(comb_class)
            if children is None:
                raise StrategyDoesNotApply("Strategy does not apply")
        return tuple(dict() for _ in children)

    @staticmethod
    def get_eq_symbol() -> str:
        return "="

    @staticmethod
    def get_op_symbol() -> str:
        return "x"


class CartesianProductStrategy(
    Strategy[CombinatorialClassType, CombinatorialObjectType]
):
    """
    The CartesianProductStrategy is a subclass of strategy. The constructor is
    CartesianProduct. Such strategies by default assume
    ignore_parent=True, inferrable=False, possibly_empty=False, and
    workable=True.

    The bijection maps an object a -> (b1, ..., bk) where bi is the object in
    the child at index i returned by the decomposition function.
    """

    def __init__(
        self,
        ignore_parent: bool = True,
        inferrable: bool = False,
        possibly_empty: bool = False,
        workable: bool = True,
    ):
        super().__init__(
            ignore_parent=ignore_parent,
            inferrable=inferrable,
            possibly_empty=possibly_empty,
            workable=workable,
        )

    @staticmethod
    def can_be_equivalent() -> bool:
        return True

    def constructor(
        self,
        comb_class: CombinatorialClassType,
        children: Optional[Tuple[CombinatorialClassType, ...]] = None,
    ) -> Constructor:
        if children is None:
            children = self.decomposition_function(comb_class)
            if children is None:
                raise StrategyDoesNotApply("Strategy does not apply")
        return CartesianProduct(
            comb_class,
            children,
            extra_parameters=self.extra_parameters(comb_class, children),
        )

    @staticmethod
    def get_op_symbol() -> str:
        """
        Return a choice for '+' in the pretty print a '=' b '+' c of rules.
        Your choice should be a single charachter.
        """
        return "x"


class DisjointUnionStrategy(Strategy[CombinatorialClassType, CombinatorialObjectType]):
    """
    The DisjointUnionStrategy is a subclass of Strategy. The constructor used
    is DisjointUnion.

    The bijection maps an object a -> (None, ..., b, ..., None) where b is at
    the index of the child it belongs to.
    """

    def __init__(
        self,
        ignore_parent: bool = False,
        inferrable: bool = True,
        possibly_empty: bool = True,
        workable: bool = True,
    ):
        super().__init__(
            ignore_parent=ignore_parent,
            inferrable=inferrable,
            possibly_empty=possibly_empty,
            workable=workable,
        )

    @staticmethod
    def can_be_equivalent() -> bool:
        return True

    def constructor(
        self,
        comb_class: CombinatorialClassType,
        children: Optional[Tuple[CombinatorialClassType, ...]] = None,
    ) -> DisjointUnion:
        if children is None:
            children = self.decomposition_function(comb_class)
            if children is None:
                raise StrategyDoesNotApply("Strategy does not apply")
        return DisjointUnion(
            comb_class,
            children,
            extra_parameters=self.extra_parameters(comb_class, children),
        )

    @staticmethod
    def backward_map_index(objs: Tuple[Optional[CombinatorialObjectType], ...]) -> int:
        """
        Return the index of the comb_class that the sub_object returned.
        """
        for idx, obj in enumerate(objs):
            if obj is not None:
                return idx
        raise ObjectMappingError(
            "For a disjoint union strategy, an object O is mapped to the tuple"
            "with entries being None, except at the index of the child which "
            "contains O, where it should be O."
        )

    def backward_map(
        self,
        comb_class: CombinatorialClassType,
        objs: Tuple[Optional[CombinatorialObjectType], ...],
        children: Optional[Tuple[CombinatorialClassType, ...]] = None,
    ) -> CombinatorialObjectType:
        """
        This method will enable us to generate objects, and sample.
        If it is a direct bijection, the below implementation will work!
        """
        if children is None:
            children = self.decomposition_function(comb_class)
        idx = DisjointUnionStrategy.backward_map_index(objs)
        return cast(CombinatorialObjectType, objs[idx])

    @staticmethod
<<<<<<< HEAD
    def get_eq_symbol() -> str:
        return "="

    @staticmethod
    def get_op_symbol() -> str:
=======
    def get_op_symbol() -> str:
        """
        Return a choice for '+' in the pretty print a '=' b '+' c of rules.
        Your choice should be a single charachter.
        """
>>>>>>> e4fabec6
        return "+"


class SymmetryStrategy(
    DisjointUnionStrategy[CombinatorialClassType, CombinatorialObjectType]
):
    """General representation for a symmetry strategy."""

    def __init__(
        self,
        ignore_parent: bool = False,
        inferrable: bool = False,
        possibly_empty: bool = False,
        workable: bool = False,
    ):
        super().__init__(
            ignore_parent=ignore_parent,
            inferrable=inferrable,
            possibly_empty=possibly_empty,
            workable=workable,
        )


class VerificationStrategy(
    AbstractStrategy[CombinatorialClassType, CombinatorialObjectType]
):
    """
    For a VerificationStrategy you must implement the methods:
        - verified:                 Return True if the combinatorial class is
                                    verified by the strategy.
        - pack                      The pack is used to count and generate the
                                    objects. If the strategy doesn't have a CSS
                                    strategy pack that can be used to enumerate
                                    verified combinatorial classes, then you need
                                    to implement the methods count_objects_of_size,
                                    generate_objects_of_size, and get_genf.
        - __repr__ and __str__:     This is mostly for printing purposes!
        - from_dict:                A method that can recreate the class. The dict
                                    passed is empty. If your strategy needs extra
                                    parameters to recreate you should overwrite the
                                    to_jsonable method.
    If your verification strategy is for the atoms, consider using the
    AtomStrategy, relying on CombinatorialClass methods.
    """

    def __init__(
        self, ignore_parent: bool = True,
    ):
        super().__init__(
            ignore_parent=ignore_parent,
            inferrable=False,
            possibly_empty=False,
            workable=False,
        )

    def __call__(
        self,
        comb_class: CombinatorialClassType,
        children: Tuple[CombinatorialClassType, ...] = None,
        **kwargs
    ) -> VerificationRule[CombinatorialClassType, CombinatorialObjectType]:
        if children is None:
            children = self.decomposition_function(comb_class)
        return VerificationRule(self, comb_class, children)

    @staticmethod
    def can_be_equivalent() -> bool:
        return False

    def pack(self, comb_class: CombinatorialClassType) -> "StrategyPack":
        """
        Returns a StrategyPack that finds a proof tree for the comb_class in
        which the verification strategies used are "simpler".

        The pack is assumed to produce a finite universe.
        """
        raise InvalidOperationError(
            "can't find specification for {}".format(self.__str__)
        )

    @abc.abstractmethod
    def verified(self, comb_class: CombinatorialClassType) -> bool:
        """
        Returns True if enumeration strategy works for the combinatorial class.
        """

    def get_specification(
        self, comb_class: CombinatorialClassType
    ) -> "CombinatorialSpecification[CombinatorialClassType, CombinatorialObjectType]":
        """
        Returns a combinatorial specification for the combinatorial class.
        Raises an `StrategyDoesNotApply` if no specification can be found,
        e.g. if it is not verified.
        """
        if not self.verified(comb_class):
            raise StrategyDoesNotApply("The combinatorial class is not verified")
        # pylint: disable=import-outside-toplevel
        from ..comb_spec_searcher import CombinatorialSpecificationSearcher

        searcher = CombinatorialSpecificationSearcher(comb_class, self.pack(comb_class))
        specification = searcher.auto_search()
        assert specification is not None, StrategyDoesNotApply(
            "Cannot find a specification"
        )
        return specification

    def get_genf(
        self,
        comb_class: CombinatorialClassType,
        funcs: Optional[Dict[CombinatorialClassType, Function]] = None,
    ) -> Expr:
        """
        Returns the generating function for the combinatorial class.
        Raises an StrategyDoesNotApply if the combinatorial class is not verified.
        """
        if not self.verified(comb_class):
            raise StrategyDoesNotApply("The combinatorial class is not verified")
        return self.get_specification(comb_class).get_genf()

    def decomposition_function(
        self, comb_class: CombinatorialClassType
    ) -> Union[Tuple[CombinatorialClassType, ...], None]:
        """
        A combinatorial class C is marked as verified by returning a rule
        C -> (). This ensures that C is in a combinatorial specification as it
        appears exactly once on the left hand side.

        The function returns None if the verification strategy doesn't apply.
        """
        if self.verified(comb_class):
            return tuple()
        return None

    def count_objects_of_size(
        self, comb_class: CombinatorialClassType, n: int, **parameters: int
    ) -> int:
        """
        A method to count the objects.
        Raises an StrategyDoesNotApply if the combinatorial class is not verified.
        """
        if not self.verified(comb_class):
            raise StrategyDoesNotApply("The combinatorial class is not verified")
        return int(
            self.get_specification(comb_class).count_objects_of_size(n, **parameters)
        )

    def generate_objects_of_size(
        self, comb_class: CombinatorialClassType, n: int, **parameters: int
    ) -> Iterator[CombinatorialObjectType]:
        """
        A method to generate the objects.
        Raises an StrategyDoesNotApply if the combinatorial class is not verified.
        """
        if not self.verified(comb_class):
            raise StrategyDoesNotApply("The combinatorial class is not verified")
        yield from self.get_specification(comb_class).generate_objects_of_size(
            n, **parameters
        )

    def random_sample_object_of_size(
        self, comb_class: CombinatorialClassType, n: int, **parameters: int
    ) -> CombinatorialObjectType:
        """
        A method to sample uniformly at random from a verified combinatorial class.
        Raises an StrategyDoesNotApply if the combinatorial class is not verified.
        """
        if not self.verified(comb_class):
            raise StrategyDoesNotApply("The combinatorial class is not verified")
        return self.get_specification(comb_class).random_sample_object_of_size(
            n, **parameters
        )

    def to_jsonable(self) -> dict:
        d = super().to_jsonable()
        d.pop("inferrable")
        d.pop("possibly_empty")
        d.pop("workable")
        return d


class AtomStrategy(VerificationStrategy[CombinatorialClass, CombinatorialObject]):
    """
    A subclass for when a combinatorial class is an atom - meaning consisting
    of a single object.
    """

    def __init__(self):
        super().__init__(ignore_parent=True)

    @staticmethod
    def count_objects_of_size(
        comb_class: CombinatorialClass, n: int, **parameters: int
    ) -> int:
        """
        Verification strategies must contain a method to count the objects.
        """
        if comb_class.extra_parameters:
            raise NotImplementedError
        if n == comb_class.minimum_size_of_object():
            return 1
        return 0

    def get_genf(
        self,
        comb_class: CombinatorialClass,
        funcs: Optional[Dict[CombinatorialClass, Function]] = None,
    ) -> Expr:
        if comb_class.extra_parameters:
            raise NotImplementedError
        if not self.verified(comb_class):
            raise StrategyDoesNotApply("Can't find generating functon for non-atom.")
        x = var("x")
        return x ** comb_class.minimum_size_of_object()

    @staticmethod
    def generate_objects_of_size(
        comb_class: CombinatorialClass, n: int, **parameters: int
    ) -> Iterator[CombinatorialObject]:
        """
        Verification strategies must contain a method to generate the objects.
        """
        if comb_class.extra_parameters:
            raise NotImplementedError
        if n == comb_class.minimum_size_of_object():
            yield from comb_class.objects_of_size(n)

    @staticmethod
    def random_sample_object_of_size(
        comb_class: CombinatorialClass, n: int, **parameters: int
    ) -> CombinatorialObject:
        if comb_class.extra_parameters:
            raise NotImplementedError
        if n == comb_class.minimum_size_of_object():
            obj: CombinatorialObject = next(comb_class.objects_of_size(n))
            return obj

    @staticmethod
    def verified(comb_class: CombinatorialClass) -> bool:
        return bool(comb_class.is_atom())

    @staticmethod
    def formal_step() -> str:
        return "is atom"

    @staticmethod
    def pack(comb_class: CombinatorialClass) -> "StrategyPack":
        raise InvalidOperationError("No pack for the empty strategy.")

    def to_jsonable(self) -> dict:
        d: dict = super().to_jsonable()
        d.pop("ignore_parent")
        return d

    @classmethod
    def from_dict(cls, d: dict) -> "AtomStrategy":
        assert not d
        return cls()

    def __repr__(self) -> str:
        return self.__class__.__name__ + f"(ignore_parent={self.ignore_parent})"

    def __str__(self) -> str:
        return "verify atoms"


class EmptyStrategy(VerificationStrategy[CombinatorialClass, CombinatorialObject]):
    """
    A subclass for when a combinatorial class is equal to the empty set.
    """

    def __init__(self):
        super().__init__(ignore_parent=True)

    @staticmethod
    def count_objects_of_size(
        comb_class: CombinatorialClass, n: int, **parameters: int
    ) -> int:
        """
        Verification strategies must contain a method to count the objects.
        """
        return 0

    def get_genf(
        self,
        comb_class: CombinatorialClass,
        funcs: Optional[Dict[CombinatorialClass, Function]] = None,
    ) -> Integer:
        if not self.verified(comb_class):
            raise StrategyDoesNotApply(
                "can't find generating functon for non-empty class."
            )
        return Integer(0)

    @staticmethod
    def generate_objects_of_size(
        comb_class: CombinatorialClass, n: int, **parameters: int
    ) -> Iterator[CombinatorialObject]:
        """
        Verification strategies must contain a method to generate the objects.
        """
        return iter([])

    @staticmethod
    def random_sample_object_of_size(
        comb_class: CombinatorialClass, n: int, **parameters: int
    ) -> CombinatorialObject:
        raise StrategyDoesNotApply("Can't sample from empty set.")

    @staticmethod
    def verified(comb_class: CombinatorialClass) -> bool:
        return bool(comb_class.is_empty())

    @staticmethod
    def formal_step() -> str:
        return "is empty"

    @staticmethod
    def pack(comb_class: CombinatorialClass) -> "StrategyPack":
        raise InvalidOperationError("No pack for the empty strategy.")

    def to_jsonable(self) -> dict:
        d: dict = super().to_jsonable()
        d.pop("ignore_parent")
        return d

    @classmethod
    def from_dict(cls, d: dict) -> "EmptyStrategy":
        assert not d
        return cls()

    def __repr__(self) -> str:
        return self.__class__.__name__ + "()"

    def __str__(self) -> str:
        return "the empty strategy"


class StrategyFactory(abc.ABC, Generic[CombinatorialClassType]):
    """
    The StrategyFactory class can be used instead of the Strategy class if
    you wish to expand a combinatorial class with a family of strategies.
    """

    @abc.abstractmethod
    def __call__(
        self, comb_class: CombinatorialClassType, **kwargs
    ) -> Iterator[Union[Rule, AbstractStrategy]]:
        """
        Returns the results of the strategy on a comb_class.
        """

    @abc.abstractmethod
    def __str__(self) -> str:
        """
        Return the name of the strategy.
        """

    @abc.abstractmethod
    def __repr__(self) -> str:
        pass

    def __eq__(self, other: object) -> bool:
        return self.__class__ == other.__class__ and self.__dict__ == other.__dict__

    def __hash__(self) -> int:
        """
        Hash function for the strategy.

        As we don't expect a use case were many object for the same class
        strategy are used. This hash function should perform correctly.

        # TODO: do better, why is it hashable at all?
        """
        return hash(self.__class__)

    def to_jsonable(self) -> dict:
        """
        Return a dictionary form of the strategy.
        """
        c = self.__class__
        return {
            "class_module": c.__module__,
            "strategy_class": c.__name__,
        }

    @classmethod
    @abc.abstractmethod
    def from_dict(cls, d: dict) -> CSSstrategy:
        """
        Return the strategy from the json representation.
        """
        return strategy_from_dict(d)<|MERGE_RESOLUTION|>--- conflicted
+++ resolved
@@ -493,19 +493,11 @@
         return cast(CombinatorialObjectType, objs[idx])
 
     @staticmethod
-<<<<<<< HEAD
-    def get_eq_symbol() -> str:
-        return "="
-
-    @staticmethod
-    def get_op_symbol() -> str:
-=======
     def get_op_symbol() -> str:
         """
         Return a choice for '+' in the pretty print a '=' b '+' c of rules.
         Your choice should be a single charachter.
         """
->>>>>>> e4fabec6
         return "+"
 
 
