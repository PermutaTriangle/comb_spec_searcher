"""
The Strategy class is essentially following the mantra of 'strategy' from the
combinatorial explanation paper.
(https://permutatriangle.github.io/papers/2019-02-27-combex.html)

In order to use CombinatorialSpecificationSearcher, you must implement a
Strategy. The functions required are:
    - decomposition_function:   Given a combinatorial class, the decomposition
                                function should return the tuple of
                                combinatorial classes it can be counted by. The
                                function should return None if it doesn't
                                apply.
    - constructor:              Return a Constructor class. If you wish to use
                                CartesianProduct or DisjointUnion, consider
                                using the CartesianProductStrategy or
                                DisjointUnionStrategy subclasses.
    - formal_step:              A short string explaining what was done.
    - backward_map:             This is the backward mapping of the underlying
                                bijection of the strategy. If you want to
                                generate objects, or sample you must implement
                                this. You can instead raise NotImplementedError
                                if you don't wish to use these features.
    - forward_map:              This is the forward mapping of the underlying
                                bijection. See the discussion for forward map.
    - __repr__ and __str__:     This is mostly for printing purposes!
    - from_dict:                A method that can recreate the class. The dict
                                passed is empty. If your strategy needs extra
                                parameters to recreate you should overwrite the
                                to_jsonable method.
Also included in this file is a StrategyFactory class. This is useful if you
are defining a family of strategies. When the __call__ method is applied to it,
it should return an iterator of Strategy to try and apply to the comb_class.

For a VerificationStrategy you must implement the methods:
    - verified:                 Return True if the combinatorial class is
                                verified by the strategy.
    - pack                      The pack is used to count and generate the
                                objects. If the strategy doesn't have a CSS
                                strategy pack that can be used to enumerate
                                verified combinatorial classes, then you need
                                to implement the methods count_objects_of_size,
                                generate_objects_of_size, and get_genf.
    - __repr__ and __str__:     This is mostly for printing purposes!
    - from_dict:                A method that can recreate the class. The dict
                                passed is empty. If your strategy needs extra
                                parameters to recreate you should overwrite the
                                to_jsonable method.
If your verification strategy is for the atoms, consider using the
AtomStrategy, relying on CombinatorialClass methods.
"""
import abc
from importlib import import_module
<<<<<<< HEAD
from typing import TYPE_CHECKING, Dict, Generic, Iterator, Optional, Tuple, Type, Union
=======
from typing import TYPE_CHECKING, Generic, Iterator, Optional, Tuple, Type, Union, cast
>>>>>>> c91f465b

from sympy import Expr, Function, Integer, var

from ..combinatorial_class import (
    CombinatorialClass,
    CombinatorialClassType,
    CombinatorialObject,
    CombinatorialObjectType,
)
from ..exception import InvalidOperationError, ObjectMappingError, StrategyDoesNotApply
from .constructor import CartesianProduct, Constructor, DisjointUnion
from .rule import AbstractRule, Rule, VerificationRule

if TYPE_CHECKING:
    from .strategy_pack import StrategyPack
    from comb_spec_searcher import CombinatorialSpecification


__all__ = (
    "AbstractStrategy",
    "CartesianProductStrategy",
    "DisjointUnionStrategy",
    "Strategy",
    "StrategyFactory",
    "SymmetryStrategy",
    "VerificationStrategy",
)

CSSstrategy = Union["Strategy", "StrategyFactory", "VerificationStrategy"]


def strategy_from_dict(d) -> CSSstrategy:
    """
    Return the AbstractStrategy or StrategyFactory from the json representation.
    """
    module = import_module(d.pop("class_module"))
    StratClass: Type[CSSstrategy] = getattr(module, d.pop("strategy_class"))
    assert issubclass(
        StratClass, (AbstractStrategy, StrategyFactory)
    ), "Not a valid strategy"
    return StratClass.from_dict(d)


class AbstractStrategy(
    abc.ABC, Generic[CombinatorialClassType, CombinatorialObjectType]
):
    """
    A base class for strategies for methods that Strategy and
    VerificationStrategy have in common.
    """

    def __init__(
        self,
        ignore_parent: bool = False,
        inferrable: bool = True,
        possibly_empty: bool = True,
        workable: bool = True,
    ):
        self._ignore_parent = ignore_parent
        self._inferrable = inferrable
        self._possibly_empty = possibly_empty
        self._workable = workable

    @abc.abstractmethod
    def __call__(
        self,
        comb_class: CombinatorialClassType,
        children: Tuple[CombinatorialClassType, ...] = None,
        **kwargs
    ) -> AbstractRule[CombinatorialClassType, CombinatorialObjectType]:
        """
        Return the rule formed by using the strategy.
        """

    @property
    def ignore_parent(self) -> bool:
        """
        Return True if it is not worth expanding the parent/comb_class if
        the strategy applies.
        """
        return self._ignore_parent

    @property
    def inferrable(self) -> bool:
        """
        Return True if the children could change using inferral strategies.
        """
        return self._inferrable

    @property
    def possibly_empty(self) -> bool:
        """
        Return True if it is possible that a child is empty.
        """
        return self._possibly_empty

    @property
    def workable(self) -> bool:
        """
        Return True if the children can expanded using other strategies.
        """
        return self._workable

    @abc.abstractmethod
    def decomposition_function(
        self, comb_class: CombinatorialClassType
    ) -> Optional[Tuple[CombinatorialClassType, ...]]:
        """
        Return the children of the strategy for the given comb_class. It
        should return None if it does not apply.
        """

    @abc.abstractmethod
    def formal_step(self) -> str:
        """
        Return a short string to explain what the strategy has done.
        """

    def __eq__(self, other: object) -> bool:
        if not isinstance(other, AbstractStrategy):
            return NotImplemented
        return self.__class__ == other.__class__ and self.__dict__ == other.__dict__

    def __str__(self) -> str:
        return self.formal_step()

    def to_jsonable(self) -> dict:
        """
        Return a dictionary form of the strategy.
        """
        c = self.__class__
        return {
            "class_module": c.__module__,
            "strategy_class": c.__name__,
            "ignore_parent": self._ignore_parent,
            "inferrable": self._inferrable,
            "possibly_empty": self._possibly_empty,
            "workable": self._workable,
        }

    @classmethod
    @abc.abstractmethod
    def from_dict(cls, d: dict) -> CSSstrategy:
        return strategy_from_dict(d)


class Strategy(AbstractStrategy[CombinatorialClassType, CombinatorialObjectType]):
    """
    The Strategy class is essentially following the mantra of 'strategy' from the
    combinatorial explanation paper.
    (https://permutatriangle.github.io/papers/2019-02-27-combex.html)

    In order to use CombinatorialSpecificationSearcher, you must implement a
    Strategy. The functions required are:
        - decomposition_function:   Given a combinatorial class, the decomposition
                                    function should return the tuple of
                                    combinatorial classes it can be counted by. The
                                    function should return None if it doesn't
                                    apply.
        - constructor:              Return a Constructor class. If you wish to use
                                    CartesianProduct or DisjointUnion, consider
                                    using the CartesianProductStrategy or
                                    DisjointUnionStrategy subclasses.
        - formal_step:              A short string explaining what was done.
        - backward_map:             This is the backward mapping of the underlying
                                    bijection of the strategy. If you want to
                                    generate objects, or sample you must implement
                                    this. You can instead raise NotImplementedError
                                    if you don't wish to use these features.
        - forward_map:              This is the forward mapping of the underlying
                                    bijection. See the discussion for forward map.
        - __repr__ and __str__:     This is mostly for printing purposes!
        - from_dict:                A method that can recreate the class. The dict
                                    passed is empty. If your strategy needs extra
                                    parameters to recreate you should overwrite the
                                    to_jsonable method.
    """

    def __init__(
        self,
        ignore_parent: bool = False,
        inferrable: bool = True,
        possibly_empty: bool = True,
        workable: bool = True,
    ):
        super().__init__(
            ignore_parent=ignore_parent,
            inferrable=inferrable,
            possibly_empty=possibly_empty,
            workable=workable,
        )

    def __call__(
        self,
        comb_class: CombinatorialClassType,
        children: Tuple[CombinatorialClassType, ...] = None,
        **kwargs
    ) -> Rule[CombinatorialClassType, CombinatorialObjectType]:
        if children is None:
            children = self.decomposition_function(comb_class)
        return Rule(self, comb_class, children=children)

    @abc.abstractmethod
    def constructor(
        self,
        comb_class: CombinatorialClassType,
        children: Optional[Tuple[CombinatorialClassType, ...]] = None,
    ) -> Constructor:
        """
        This is where the details of the 'reliance profile' and 'counting'
        functions are hidden.
        """
        if children is None:
            children = self.decomposition_function(comb_class)

    @abc.abstractmethod
    def backward_map(
        self,
        comb_class: CombinatorialClassType,
        objs: Tuple[Optional[CombinatorialObjectType], ...],
        children: Optional[Tuple[CombinatorialClassType, ...]] = None,
    ) -> CombinatorialObjectType:
        """
        The forward direction of the underlying bijection used for object
        generation and sampling.
        """
        if children is None:
            children = self.decomposition_function(comb_class)

    @abc.abstractmethod
    def forward_map(
        self,
        comb_class: CombinatorialClassType,
        obj: CombinatorialObjectType,
        children: Optional[Tuple[CombinatorialClassType, ...]] = None,
    ) -> Tuple[Optional[CombinatorialObjectType], ...]:
        """
        The backward direction of the underlying bijection used for object
        generation and sampling.
        """
        if children is None:
            children = self.decomposition_function(comb_class)


class CartesianProductStrategy(
    Strategy[CombinatorialClassType, CombinatorialObjectType]
):
    """
    The CartesianProductStrategy is a subclass of strategy. The constructor is
    CartesianProduct. Such strategies by default assume
    ignore_parent=True, inferrable=False, possibly_empty=False, and
    workable=True.

    The bijection maps an object a -> (b1, ..., bk) where bi is the object in
    the child at index i returned by the decomposition function.
    """

    def __init__(
        self,
        ignore_parent: bool = True,
        inferrable: bool = False,
        possibly_empty: bool = False,
        workable: bool = True,
    ):
        super().__init__(
            ignore_parent=ignore_parent,
            inferrable=inferrable,
            possibly_empty=possibly_empty,
            workable=workable,
        )

    def constructor(
        self,
        comb_class: CombinatorialClassType,
        children: Optional[Tuple[CombinatorialClassType, ...]] = None,
    ) -> Constructor:
        if children is None:
            children = self.decomposition_function(comb_class)
            if children is None:
                raise StrategyDoesNotApply("Strategy does not apply")
        return CartesianProduct(children)


class DisjointUnionStrategy(Strategy[CombinatorialClassType, CombinatorialObjectType]):
    """
    The DisjointUnionStrategy is a subclass of Strategy. The constructor used
    is DisjointUnion.

    The bijection maps an object a -> (None, ..., b, ..., None) where b is at
    the index of the child it belongs to.
    """

    def __init__(
        self,
        ignore_parent: bool = False,
        inferrable: bool = True,
        possibly_empty: bool = True,
        workable: bool = True,
    ):
        super().__init__(
            ignore_parent=ignore_parent,
            inferrable=inferrable,
            possibly_empty=possibly_empty,
            workable=workable,
        )

    def constructor(
        self,
        comb_class: CombinatorialClassType,
        children: Optional[Tuple[CombinatorialClassType, ...]] = None,
    ) -> Constructor:
        if children is None:
            children = self.decomposition_function(comb_class)
            if children is None:
                raise StrategyDoesNotApply("Strategy does not apply")
        return DisjointUnion(children)

    @staticmethod
    def backward_map_index(objs: Tuple[Optional[CombinatorialObjectType], ...]) -> int:
        """
        Return the index of the comb_class that the sub_object returned.
        """
        for idx, obj in enumerate(objs):
            if obj is not None:
                return idx
        raise ObjectMappingError(
            "For a disjoint union strategy, an object O is mapped to the tuple"
            "with entries being None, except at the index of the child which "
            "contains O, where it should be O."
        )

    def backward_map(
        self,
        comb_class: CombinatorialClassType,
        objs: Tuple[Optional[CombinatorialObjectType], ...],
        children: Optional[Tuple[CombinatorialClassType, ...]] = None,
    ) -> CombinatorialObjectType:
        """
        This method will enable us to generate objects, and sample.
        If it is a direct bijection, the below implementation will work!
        """
        if children is None:
            children = self.decomposition_function(comb_class)
        idx = DisjointUnionStrategy.backward_map_index(objs)
        return cast(CombinatorialObjectType, objs[idx])


class SymmetryStrategy(
    DisjointUnionStrategy[CombinatorialClassType, CombinatorialObjectType]
):
    """General representation for a symmetry strategy."""

    def __init__(
        self,
        ignore_parent: bool = False,
        inferrable: bool = False,
        possibly_empty: bool = False,
        workable: bool = False,
    ):
        super().__init__(
            ignore_parent=ignore_parent,
            inferrable=inferrable,
            possibly_empty=possibly_empty,
            workable=workable,
        )


class VerificationStrategy(
    AbstractStrategy[CombinatorialClassType, CombinatorialObjectType]
):
    """
    For a VerificationStrategy you must implement the methods:
        - verified:                 Return True if the combinatorial class is
                                    verified by the strategy.
        - pack                      The pack is used to count and generate the
                                    objects. If the strategy doesn't have a CSS
                                    strategy pack that can be used to enumerate
                                    verified combinatorial classes, then you need
                                    to implement the methods count_objects_of_size,
                                    generate_objects_of_size, and get_genf.
        - __repr__ and __str__:     This is mostly for printing purposes!
        - from_dict:                A method that can recreate the class. The dict
                                    passed is empty. If your strategy needs extra
                                    parameters to recreate you should overwrite the
                                    to_jsonable method.
    If your verification strategy is for the atoms, consider using the
    AtomStrategy, relying on CombinatorialClass methods.
    """

    def __init__(
        self, ignore_parent: bool = True,
    ):
        super().__init__(
            ignore_parent=ignore_parent,
            inferrable=False,
            possibly_empty=False,
            workable=False,
        )

    def __call__(
        self,
        comb_class: CombinatorialClassType,
        children: Tuple[CombinatorialClassType, ...] = None,
        **kwargs
    ) -> VerificationRule[CombinatorialClassType, CombinatorialObjectType]:
        if children is None:
            children = self.decomposition_function(comb_class)
        return VerificationRule(self, comb_class, children)

    def pack(self) -> "StrategyPack":
        """
        Returns a StrategyPack that finds a proof tree for the comb_class in
        which the verification strategies used are "simpler".

        The pack is assumed to produce a finite universe.
        """
        raise InvalidOperationError(
            "can't find specification for {}".format(self.__str__)
        )

    @abc.abstractmethod
    def verified(self, comb_class: CombinatorialClassType) -> bool:
        """
        Returns True if enumeration strategy works for the combinatorial class.
        """

    def get_specification(
        self, comb_class: CombinatorialClassType
    ) -> "CombinatorialSpecification[CombinatorialClassType, CombinatorialObjectType]":
        """
        Returns a combinatorial specification for the combinatorial class.
        Raises an `StrategyDoesNotApply` if no specification can be found,
        e.g. if it is not verified.
        """
        if not self.verified(comb_class):
            raise StrategyDoesNotApply("The combinatorial class is not verified")
        # pylint: disable=import-outside-toplevel
        from ..comb_spec_searcher import CombinatorialSpecificationSearcher

        searcher = CombinatorialSpecificationSearcher(comb_class, self.pack())
        specification = searcher.auto_search()
        assert specification is not None, StrategyDoesNotApply(
            "Cannot find a specification"
        )
        return specification

    def get_genf(
        self,
        comb_class: CombinatorialClassType,
        funcs: Optional[Dict[CombinatorialClassType, Function]] = None,
    ) -> Expr:
        """
        Returns the generating function for the combinatorial class.
        Raises an StrategyDoesNotApply if the combinatorial class is not verified.
        """
        if not self.verified(comb_class):
            raise StrategyDoesNotApply("The combinatorial class is not verified")
        return self.get_specification(comb_class).get_genf()

    def decomposition_function(
        self, comb_class: CombinatorialClassType
    ) -> Union[Tuple[CombinatorialClassType, ...], None]:
        """
        A combinatorial class C is marked as verified by returning a rule
        C -> (). This ensures that C is in a combinatorial specification as it
        appears exactly once on the left hand side.

        The function returns None if the verification strategy doesn't apply.
        """
        if self.verified(comb_class):
            return tuple()
        return None

    def count_objects_of_size(
        self, comb_class: CombinatorialClassType, n: int, **parameters: int
    ) -> int:
        """
        A method to count the objects.
        Raises an StrategyDoesNotApply if the combinatorial class is not verified.
        """
        if not self.verified(comb_class):
            raise StrategyDoesNotApply("The combinatorial class is not verified")
        return int(
            self.get_specification(comb_class).count_objects_of_size(n, **parameters)
        )

    def generate_objects_of_size(
        self, comb_class: CombinatorialClassType, n: int, **parameters: int
    ) -> Iterator[CombinatorialObjectType]:
        """
        A method to generate the objects.
        Raises an StrategyDoesNotApply if the combinatorial class is not verified.
        """
        if not self.verified(comb_class):
            raise StrategyDoesNotApply("The combinatorial class is not verified")
        yield from self.get_specification(comb_class).generate_objects_of_size(
            n, **parameters
        )

    def random_sample_object_of_size(
        self, comb_class: CombinatorialClassType, n: int, **parameters: int
    ) -> CombinatorialObjectType:
        """
        A method to sample uniformly at random from a verified combinatorial class.
        Raises an StrategyDoesNotApply if the combinatorial class is not verified.
        """
        if not self.verified(comb_class):
            raise StrategyDoesNotApply("The combinatorial class is not verified")
        return self.get_specification(comb_class).random_sample_object_of_size(
            n, **parameters
        )

    def to_jsonable(self) -> dict:
        d = super().to_jsonable()
        d.pop("inferrable")
        d.pop("possibly_empty")
        d.pop("workable")
        return d


class AtomStrategy(VerificationStrategy[CombinatorialClass, CombinatorialObject]):
    """
    A subclass for when a combinatorial class is an atom - meaning consisting
    of a single object.
    """

    def __init__(self):
        super().__init__(ignore_parent=True)

    @staticmethod
    def count_objects_of_size(
        comb_class: CombinatorialClass, n: int, **parameters: int
    ) -> int:
        """
        Verification strategies must contain a method to count the objects.
        """
        if n == comb_class.minimum_size_of_object():
            return 1
        return 0

    def get_genf(
        self,
        comb_class: CombinatorialClass,
        funcs: Optional[Dict[CombinatorialClass, Function]] = None,
    ) -> Expr:
        if not self.verified(comb_class):
            raise StrategyDoesNotApply("Can't find generating functon for non-atom.")
        x = var("x")
        return x ** comb_class.minimum_size_of_object()

    @staticmethod
    def generate_objects_of_size(
        comb_class: CombinatorialClass, n: int, **parameters: int
    ) -> Iterator[CombinatorialObject]:
        """
        Verification strategies must contain a method to generate the objects.
        """
        if n == comb_class.minimum_size_of_object():
            yield from comb_class.objects_of_size(n)

    @staticmethod
    def random_sample_object_of_size(
        comb_class: CombinatorialClass, n: int, **parameters: int
    ) -> CombinatorialObject:
        if n == comb_class.minimum_size_of_object():
            obj: CombinatorialObject = next(comb_class.objects_of_size(n))
            return obj

    @staticmethod
    def verified(comb_class: CombinatorialClass) -> bool:
        return bool(comb_class.is_atom())

    @staticmethod
    def formal_step() -> str:
        return "is atom"

    @staticmethod
    def pack() -> "StrategyPack":
        raise InvalidOperationError("No pack for the empty strategy.")

    def to_jsonable(self) -> dict:
        d: dict = super().to_jsonable()
        d.pop("ignore_parent")
        return d

    @classmethod
    def from_dict(cls, d: dict) -> "AtomStrategy":
        assert not d
        return cls()

    def __repr__(self) -> str:
        return self.__class__.__name__ + "()"

    def __str__(self) -> str:
        return "verify atoms"


class EmptyStrategy(VerificationStrategy[CombinatorialClass, CombinatorialObject]):
    """
    A subclass for when a combinatorial class is equal to the empty set.
    """

    def __init__(self):
        super().__init__(ignore_parent=True,)

    @staticmethod
    def count_objects_of_size(
        comb_class: CombinatorialClass, n: int, **parameters: int
    ) -> int:
        """
        Verification strategies must contain a method to count the objects.
        """
        return 0

    def get_genf(
        self,
        comb_class: CombinatorialClass,
        funcs: Optional[Dict[CombinatorialClass, Function]] = None,
    ) -> Integer:
        if not self.verified(comb_class):
            raise StrategyDoesNotApply(
                "can't find generating functon for non-empty class."
            )
        return Integer(0)

    @staticmethod
    def generate_objects_of_size(
        comb_class: CombinatorialClass, n: int, **parameters: int
    ) -> Iterator[CombinatorialObject]:
        """
        Verification strategies must contain a method to generate the objects.
        """
        return iter([])

    @staticmethod
    def random_sample_object_of_size(
        comb_class: CombinatorialClass, n: int, **parameters: int
    ) -> CombinatorialObject:
        raise StrategyDoesNotApply("Can't sample from empty set.")

    @staticmethod
    def verified(comb_class: CombinatorialClass) -> bool:
        return bool(comb_class.is_empty())

    @staticmethod
    def formal_step() -> str:
        return "is empty"

    @staticmethod
    def pack() -> "StrategyPack":
        raise InvalidOperationError("No pack for the empty strategy.")

    def to_jsonable(self) -> dict:
        d: dict = super().to_jsonable()
        d.pop("ignore_parent")
        return d

    @classmethod
    def from_dict(cls, d: dict) -> "EmptyStrategy":
        assert not d
        return cls()

    def __repr__(self) -> str:
        return self.__class__.__name__ + "()"

    def __str__(self) -> str:
        return "the empty strategy"


class StrategyFactory(abc.ABC, Generic[CombinatorialClassType]):
    """
    The StrategyFactory class can be used instead of the Strategy class if
    you wish to expand a combinatorial class with a family of strategies.
    """

    @abc.abstractmethod
    def __call__(
        self, comb_class: CombinatorialClassType, **kwargs
    ) -> Iterator[Union[Rule, AbstractStrategy]]:
        """
        Returns the results of the strategy on a comb_class.
        """

    @abc.abstractmethod
    def __str__(self) -> str:
        """
        Return the name of the strategy.
        """

    @abc.abstractmethod
    def __repr__(self) -> str:
        pass

    def __eq__(self, other: object) -> bool:
        return self.__class__ == other.__class__ and self.__dict__ == other.__dict__

    def __hash__(self) -> int:
        """
        Hash function for the strategy.

        As we don't expect a use case were many object for the same class
        strategy are used. This hash function should perform correctly.

        # TODO: do better, why is it hashable at all?
        """
        return hash(self.__class__)

    def to_jsonable(self) -> dict:
        """
        Return a dictionary form of the strategy.
        """
        c = self.__class__
        return {
            "class_module": c.__module__,
            "strategy_class": c.__name__,
        }

    @classmethod
    @abc.abstractmethod
    def from_dict(cls, d: dict) -> CSSstrategy:
        """
        Return the strategy from the json representation.
        """
        return strategy_from_dict(d)<|MERGE_RESOLUTION|>--- conflicted
+++ resolved
@@ -50,11 +50,7 @@
 """
 import abc
 from importlib import import_module
-<<<<<<< HEAD
-from typing import TYPE_CHECKING, Dict, Generic, Iterator, Optional, Tuple, Type, Union
-=======
 from typing import TYPE_CHECKING, Generic, Iterator, Optional, Tuple, Type, Union, cast
->>>>>>> c91f465b
 
 from sympy import Expr, Function, Integer, var
 
