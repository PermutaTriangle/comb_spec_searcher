--- conflicted
+++ resolved
@@ -20,7 +20,6 @@
     VerificationStrategy,
 )
 
-<<<<<<< HEAD
 
 def find_bijection_between(
     searcher1: CombinatorialSpecificationSearcher,
@@ -31,9 +30,8 @@
     specs = ParallelSpecFinder(searcher1, searcher2).find()
     return Bijection.construct(*specs) if specs else None
 
-=======
+
 __version__ = "3.0.0"
->>>>>>> 92924c25
 
 __all__ = [
     "CombinatorialSpecificationSearcher",
