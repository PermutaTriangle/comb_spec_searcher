
import sys
import time
from collections import defaultdict

from .equivdb import EquivalenceDB
from .LRUCache import LRUCache
from .ProofTree import ProofTree, ProofTreeNode
from .ruledb import RuleDB

from .strategies import InferralStrategy
from .strategies import Strategy
from .strategies import VerificationStrategy
from .strategies import StrategyPack

from .objectdb import ObjectDB
from .objectqueue import ObjectQueue
from .objectqueuedf import ObjectQueueDF

from .objectdb_compress import CompressedObjectDB

from .tree_searcher import proof_tree_bfs, prune


class CombinatorialSpecificationSearcher(object):
    """
    An instance of CombinatorialSpecificationSearcher is used to build up
    knowledge about an object with respect to the given strategies.
    """
    def __init__(self,
                 start_object=None,
                 strategy_pack=None,
                 symmetry=False,
                 compress=False,
                 forward_equivalence=False,
                 objectqueue=ObjectQueue,
                 is_empty_strategy=None,
                 function_kwargs=dict()):
        """Initialise CombinatorialSpecificationSearcher."""
        if start_object is None:
            raise ValueError("CombinatorialSpecificationSearcher requires a start object.")

        self.equivdb = EquivalenceDB()
        self.ruledb = RuleDB()
        if compress:
            self.objectdb = CompressedObjectDB(type(start_object))
        else:
            self.objectdb = ObjectDB(type(start_object))
        self.compress = compress

        self.objectdb.add(start_object, expandable=True)
        self.start_label = self.objectdb.get_label(start_object)

        self._inferral_cache = LRUCache(100000)
        self._has_proof_tree = False
        if symmetry:
            # A list of symmetry functions of objects.
            if not isinstance(symmetry, list) or any(not callable(f) for f in symmetry):
                raise ValueError("To use symmetries need to give a list of symmetry functions.")
            self.symmetry = symmetry
        else:
            self.symmetry = []

<<<<<<< HEAD
        if objectqueue == ObjectQueue:
            self.objectqueue = ObjectQueue()
        elif objectqueue == ObjectQueueDF:
            self.objectqueue = ObjectQueueDF(rules_dict=self.ruledb.rules_dict,
                                             root=self.start_label,
                                             equivalent_set=self.equivdb.equivalent_set)

        self.objectqueue.add_to_working(self.start_label)

        self.forward_equivalence = forward_equivalence

=======
>>>>>>> 1a3a41dd
        if strategy_pack is not None:
            if not isinstance(strategy_pack, StrategyPack):
                raise TypeError("Strategy pack given not instance of strategy pack.")
            else:
                if forward_equivalence:
                    self.equivalence_strategy_generators = []
                    self.strategy_generators = [strategy_pack.eq_strats] + strategy_pack.other_strats
                else:
                    self.equivalence_strategy_generators = strategy_pack.eq_strats
                    self.strategy_generators = strategy_pack.other_strats
                self.inferral_strategy_generators = strategy_pack.inf_strats
                self.verif_strat_gen = strategy_pack.ver_strats

        self.kwargs = function_kwargs

        if not callable(is_empty_strategy):
            raise ValueError("CombinatorialSpecificationSearcher requires a strategy that tests is an object is the empty set.")
        else:
            self.is_empty_strategy = is_empty_strategy

        self.post_expand_objects_functions = []

        if objectqueue == ObjectQueue:
            self.objectqueue = ObjectQueue()
        elif objectqueue == ObjectQueueDF:
            self.objectqueue = ObjectQueueDF(rules_dict=self.ruledb.rules_dict,
                                             root=self.start_label,
                                             equivalent_set=self.equivdb.equivalent_set)
        else:
            # Default if it does not recognize queue class
            # Give it a reference to the searcher
            self.objectqueue = objectqueue(self)

        self.objectqueue.add_to_working(self.start_label)

        self.expanded_objects = [0 for _ in self.strategy_generators]
        self.expansion_times = [0 for _ in self.strategy_generators]
        self.equivalent_time = 0
        self.verification_time = 0
        self.inferral_time = 0
        self.symmetry_time = 0
        self.tree_search_time = 0
        self.prepping_for_tree_search_time = 0
        self.queue_time = 0
        self._time_taken = 0
        self._cache_misses = 0  # this for status and should be updated if you use a cache

    def try_verify(self, obj, force=False):
        """
        Try to verify an object, obj.

        It will only try to verify objects who have no equivalent objects
        already verified. If force=True, it will try to verify obj if it is
        not already strategy verified.
        """
        start = time.time()
        label = self.objectdb.get_label(obj)
        if force:
            if self.objectdb.is_strategy_verified(label):
                self.verification_time += time.time() - start
                return
        elif self.equivdb.is_verified(label):
            self.verification_time += time.time() - start
            return
        for generator in self.verif_strat_gen:
            for strategy in generator(obj,
                                      **self.kwargs):
                if not isinstance(strategy, VerificationStrategy):
                    raise TypeError("Attempting to verify with non VerificationStrategy.")
                formal_step = strategy.formal_step
                self.objectdb.set_verified(obj, formal_step)
                self.objectdb.set_strategy_verified(obj)
                self.equivdb.update_verified(label)
                self.verification_time += time.time() - start
                return

    def is_empty(self, obj):
        """Return True if a object contains no permutations, False otherwise"""
        start = time.time()
        if self.objectdb.is_empty(obj) is not None:
            self.verification_time += time.time() - start
            return self.objectdb.is_empty(obj)
        if self.is_empty_strategy(obj, **self.kwargs):
            self.objectdb.set_empty(obj)
            self.verification_time += time.time() - start
            return True
        self.objectdb.set_empty(obj, empty=False)
        self.verification_time += time.time() - start
        return False

    def _inferral(self, obj):
        """
        Return fully inferred object.

        Will repeatedly use inferral strategies until object changes no more.
        """
        if self.compress:
            return self._inferral_compress(obj)
        start = time.time()
        inferred_object = self._inferral_cache.get(obj)
        semi_inferred_objects = []
        if inferred_object is None:
            inferred_object = obj
            fully_inferred = False
            for strategy_generator in self.inferral_strategy_generators:
                # For each inferral strategy,
                if fully_inferred:
                    break
                for strategy in strategy_generator(inferred_object,
                                                   **self.kwargs):
                    if not isinstance(strategy, InferralStrategy):
                        raise TypeError("Attempted to infer on a non InferralStrategy")
                    # TODO: Where should the inferral formal step go?

                    # we infer as much as possible about the object and replace it.
                    soon_to_be_object = strategy.object

                    if soon_to_be_object is inferred_object:
                        continue

                    if soon_to_be_object in self._inferral_cache:
                        soon_to_be_object = self._inferral_cache.get(soon_to_be_object)
                        semi_inferred_objects.append(inferred_object)
                        inferred_object = soon_to_be_object
                        fully_inferred = True
                        break
                    else:
                        semi_inferred_objects.append(inferred_object)
                        inferred_object = soon_to_be_object
            for semi_inferred_object in semi_inferred_objects:
                self._inferral_cache.set(semi_inferred_object, inferred_object)
                if self.symmetry:
                    for sym_obj, sym_inf_obj in zip(self._symmetric_objects(semi_inferred_object,
                                                                        ordered=True),
                                                    self._symmetric_objects(inferred_object,
                                                                        ordered=True)):
                        self._inferral_cache.set(sym_obj, sym_inf_obj)
            self._inferral_cache.set(inferred_object, inferred_object)
        self.inferral_time += time.time() - start
        return inferred_object

    def _inferral_compress(self, obj):
        """
        Return fully inferred object.

        Will repeatedly use inferral strategies until object changes no more.
        """
        start = time.time()
        compressedobj = obj.compress()
        inferred_object = self._inferral_cache.get(compressedobj)
        semi_inferred_objects = []
        if inferred_object is None:
            inferred_object = obj
            fully_inferred = False
            for strategy_generator in self.inferral_strategy_generators:
                # For each inferral strategy,
                if fully_inferred:
                    break
                for strategy in strategy_generator(inferred_object,
                                                   **self.kwargs):
                    if not isinstance(strategy, InferralStrategy):
                        raise TypeError("Attempted to infer on a non InferralStrategy")
                    # TODO: Where should the inferral formal step go?

                    # we infer as much as possible about the object and replace it.
                    soon_to_be_object = strategy.object
                    compressedstbo = soon_to_be_object.compress()

                    if soon_to_be_object == inferred_object:
                        continue

                    if compressedstbo in self._inferral_cache:
                        compressedstdbo = self._inferral_cache.get(compressedstbo)
                        semi_inferred_objects.append(inferred_object)
                        inferred_object = obj.__class__.decompress(compressedstdbo)
                        fully_inferred = True
                        break
                    else:
                        semi_inferred_objects.append(inferred_object)
                        inferred_object = soon_to_be_object
            for semi_inferred_object in semi_inferred_objects:
                self._inferral_cache.set(semi_inferred_object.compress(), inferred_object.compress())
                if self.symmetry:
                    for sym_obj, sym_inf_obj in zip(self._symmetric_objects(semi_inferred_object,
                                                                        ordered=True),
                                                    self._symmetric_objects(inferred_object,
                                                                        ordered=True)):
                        self._inferral_cache.set(sym_obj.compress(), sym_inf_obj.compress())
            self._inferral_cache.set(inferred_object.compress(), inferred_object.compress())
        else:
            inferred_object = obj.__class__.decompress(inferred_object)
        self.inferral_time += time.time() - start
        return inferred_object

    def _symmetric_objects(self, obj, ordered=False):
        """Return all symmetries of an object.

        This function only works if symmetry strategies have been given to the
        CombinatorialSpecificationSearcher. Sometimes, the order symmetries are
        appied are important. Therefore, if order=True, this will return a list
        with each symmetry applied (this functionality is needed for inferral).
        """
        if ordered:
            return [sym(obj) for sym in self.symmetry]
        else:
            symmetric_objects = set()
            for sym in self.symmetry:
                symmetric_object = sym(obj)
                if symmetric_object != obj:
                    symmetric_objects.add(symmetric_object)

        return symmetric_objects


    def expand(self, label):
        """
        Will expand the object with given label.

        The first time function called with label, it will expand with the
        first set of other strategies, second time the second set etc.
        """
        start = time.time()
        obj = self.objectdb.get_object(label)
        expanding = self.objectdb.number_times_expanded(label)
        strategy_generators = self.strategy_generators[expanding]
        for generator in strategy_generators:
            for strategy in generator(obj, **self.kwargs):
                if not isinstance(strategy, Strategy):
                    print(strategy, file=sys.stderr)
                    print(strategy.formal_step, file=sys.stderr)
                    print(generator, file=sys.stderr)
                    raise TypeError("Strategy given not of the right form.")

                if not strategy.back_maps:
                    start -= time.time()
                    objects = [self._inferral(o) for o in strategy.objects]
                    start += time.time()
                else:
                    objects = strategy.objects

                for ob, work in zip(objects, strategy.workable):
                    start -= time.time()
                    self.try_verify(ob)
                    start += time.time()
                    if work:
                        self.objectdb.set_expandable(ob)

                if strategy.back_maps:
                    if all(self.objectdb.is_expandable(o) for o in objects):
                        self.objectdb.set_workably_decomposed(label)

                if not strategy.back_maps:
                    start -= time.time()
                    objects = [o for o in objects if not self.is_empty(o)]
                    start += time.time()
                # TODO: put information about deleted empty strategy.objects into the
                #       formal step

                start -= time.time()
                for ob in objects:
                    if self.symmetry:
                        self._symmetry_expand(ob)
                    self._equivalent_expand(ob)
                start += time.time()

                if not objects:
                    # all the tilings are empty so the tiling itself must be empty!
                    self.objectdb.set_empty(label)
                    self.objectdb.set_verified(label, "This tiling contains no avoiding perms")
                    self.objectdb.set_strategy_verified(label)
                    self.equivdb.update_verified(label)
                    break
                elif not self.forward_equivalence and len(objects) == 1:
                    # If we have an equivalent strategy
                    other_label = self.objectdb.get_label(objects[0])
                    self.equivdb.union(label, other_label, strategy.formal_step)
                    if not (self.is_expanded(other_label)
                            or self.objectdb.is_expanding_other_sym(other_label)):
                        self.objectqueue.add_to_working(other_label)
                else:
                    end_labels = [self.objectdb.get_label(o) for o in objects]
                    self.ruledb.add(label, end_labels, strategy.formal_step)
                    for end_label in end_labels:
                        if (self.is_expanded(end_label)
                            or self.objectdb.is_expanding_other_sym(end_label)):
                            continue
                        self.objectqueue.add_to_next(end_label)
                if strategy.back_maps is not None:
                    if label not in self.ruledb.back_maps:
                        self.ruledb.back_maps[label] = {}
                    self.ruledb.back_maps[label][tuple(sorted(end_labels))] = strategy.back_maps

        if not self.is_expanded(label):
            self.objectdb.increment_expanded(label)
            self.expanded_objects[expanding] += 1
            self.expansion_times[expanding] += time.time() - start
            if not self.is_expanded(label):
                self.objectqueue.add_to_curr(label)

    def is_expanded(self, label):
        """Return True if an object has been expanded by all strategies."""
        number_times_expanded = self.objectdb.number_times_expanded(label)
        if number_times_expanded >= len(self.strategy_generators):
            return True
        return False

    def _symmetry_expand(self, obj):
        """Add symmetries of object to the database."""
        start = time.time()
        if not self.objectdb.is_symmetry_expanded(obj):
            for sym_o in self._symmetric_objects(obj):
                self.objectdb.add(sym_o,
                                  expanding_other_sym=True,
                                  symmetry_expanded=True)
                self.equivdb.union(self.objectdb.get_label(obj),
                                   self.objectdb.get_label(sym_o),
                                   "a symmetry")
        self.symmetry_time += time.time() - start

    def _equivalent_expand(self, obj):
        """
        Equivalent expand object with given label and equivalent strategies.

        It will apply the equivalence strategies as often as possible to
        find as many equivalent objects as possible.
        """
        if not self.objectdb.is_expandable(obj):
            return
        start = time.time()
        equivalent_objects = set([obj])
        objects_to_expand = set([obj])

        while objects_to_expand:
            # For each object to be expanded and
            obj = objects_to_expand.pop()
            if self.objectdb.is_equivalent_expanded(obj):
                continue
            label = self.objectdb.get_label(obj)
            for generator in self.equivalence_strategy_generators:
                # for all equivalent strategies
                for strategy in generator(obj,
                                          **self.kwargs):

                    if (not isinstance(strategy, Strategy)
                            or len(strategy.objects) != 1):
                        raise TypeError("Attempting to combine non equivalent strategy.")

                    formal_step = strategy.formal_step
                    start -= time.time()
                    eq_object = self._inferral(strategy.objects[0])
                    start += time.time()

                    # If we have already seen this object while building, we skip it
                    if eq_object in equivalent_objects:
                        continue

                    self.objectdb.add(eq_object, expandable=strategy.workable[0])
                    eq_label = self.objectdb.get_label(eq_object)
                    self.equivdb.union(label, eq_label, formal_step)
                    # Add it to the equivalent objects found
                    equivalent_objects.add(eq_object)
                    # And the objects to be checked for equivalencesß
                    objects_to_expand.add(eq_object)
                    start -= time.time()
                    self._symmetry_expand(eq_object)
                    self.try_verify(eq_object)
                    start += time.time()
                    self.objectqueue.add_to_next(eq_label)
            self.objectdb.set_equivalent_expanded(obj)
        self.equivalent_time += time.time() - start


    def do_level(self):
        """Expand objects in current queue. Objects found added to next."""
        start = time.time()
        queue_start = time.time()
        for label in self.objectqueue.do_level():
            if label is None:
                return True
            if self.is_expanded(label) or self.equivdb.is_verified(label):
                continue
            if self.objectdb.is_empty(label):
                continue
            elif not self.objectdb.is_expandable(label):
                continue
            elif self.objectdb.is_expanding_other_sym(label):
                continue
            elif self.objectdb.is_workably_decomposed(label):
                continue
            queue_start -= time.time()
            self.expand(label)
            queue_start += time.time()
        self.queue_time += time.time() - queue_start
        self._time_taken += time.time() - start

    def expand_objects(self, cap):
        """Will send "cap" many objects to the expand function."""
        start = time.time()
        queue_start = time.time()
        count = 0
        while count < cap:
            label = self.objectqueue.next()
            if label is None:
                return True
            if self.is_expanded(label) or self.equivdb.is_verified(label):
                continue
            if self.objectdb.is_empty(label):
                continue
            elif not self.objectdb.is_expandable(label):
                continue
            elif self.objectdb.is_expanding_other_sym(label):
                continue
            elif self.objectdb.is_workably_decomposed(label):
                continue
            count += 1
            queue_start -= time.time()
            self.expand(label)
            queue_start += time.time()
        # TODO: Maybe you don't want timing to be affected by this
        for function, args, kwargs in self.post_expand_objects_functions:
            function(*args, **kwargs)
        self.queue_time += time.time() - queue_start
        self._time_taken += time.time() - start

    def status(self, file=sys.stderr):
        """
        Print the current status of the tilescope.

        It includes:
        - number of objects, and information about verification
        - the times spent in each of the main functions
        """

        print(" ------------- ", file=file)
        print("|STATUS UPDATE|", file=file)
        print(" ------------- ", file=file)
        print("", file=file)
        print("Time spent searching so far: {} seconds".format(self._time_taken), file=file)

        for i, expanded in enumerate(self.expanded_objects):
            print("Number of objects expanded by Set {} is {}".format(str(i+1),
                                                                      str(expanded)),
                  file=file)
        all_labels = self.objectdb.label_to_info.keys()
        print("Total number of objects is {}".format(str(len(all_labels))), file=file)
        expandable = 0
        verified = 0
        strategy_verified = 0
        empty = 0
        equivalent_sets = set()
        for label in all_labels:
            if self.objectdb.is_expandable(label):
                expandable += 1
            if self.objectdb.is_verified(label):
                verified += 1
            if self.objectdb.is_strategy_verified(label):
                strategy_verified += 1
            if self.objectdb.is_empty(label):
                empty += 1
            equivalent_sets.add(self.equivdb[label])
        print("Total number of equivalent sets is {}".format(str(len(equivalent_sets))),
              file=file)
        print("Total number of expandable objects is {}".format(str(expandable)),
              file=file)
        print("Total number of verified objects is {}".format(str(verified)),
              file=file)
        print("Total number of strategy verified objects is {}".format(str(strategy_verified)),
              file=file)
        print("Total number of empty objects is {}".format(str(empty)), file=file)
        print("Currently on 'level' {}".format(str(self.objectqueue.levels_completed + 1)), file=file)
        print("The size of the working queue is", self.objectqueue.working.qsize(), file=file)
        print("The size of the current queue is", self.objectqueue.curr_level.qsize(), file=file)
        print("The size of the next queue is", self.objectqueue.next_level.qsize(), file=file)
        print("There were {} cache misses".format(str(self._cache_misses)), file=file)
        print("", file=file)
        equiv_perc = int(self.equivalent_time/self._time_taken * 100)
        verif_perc = int(self.verification_time/self._time_taken * 100)
        infer_perc = int(self.inferral_time/self._time_taken * 100)
        symme_perc = int(self.symmetry_time/self._time_taken * 100)
        print("Time spent equivalent expanding: {} seconds, ~{}%".format(str(self.equivalent_time),
                                                                         equiv_perc),
              file=file)
        print("Time spent strategy verifying: {} seconds, ~{}%".format(str(self.verification_time),
                                                                       verif_perc),
              file=file)
        print("Time spent inferring: {} seconds, ~{}%".format(str(self.inferral_time),
                                                              infer_perc),
              file=file)
        if self.symmetry:
            print("Time spent symmetry expanding: {} seconds, ~{}%".format(str(self.symmetry_time),
                                                                           symme_perc),
                  file=file)
        for i, exp_time in enumerate(self.expansion_times):
            expand_perc = str(int(exp_time/self._time_taken * 100))
            print("Time spent expanding Set {}: {} seconds, ~{}%".format(str(i+1),
                                                                         str(exp_time),
                                                                         expand_perc),
                  file=file)
        queue_perc = int(self.queue_time/self._time_taken * 100)
        prep_time = self.prepping_for_tree_search_time
        prpts_perc = int(prep_time/self._time_taken * 100)
        tsrch_perc = int(self.tree_search_time/self._time_taken * 100)
        print("Time spent queueing: {} seconds, ~{}%".format(str(self.queue_time),
                                                             queue_perc),
              file=file)
        print("Time spent prepping for tree search: {} seconds, ~{}%".format(str(prep_time),
                                                                             prpts_perc),
              file=file)
        print("Time spent searching for tree: {} seconds, ~{}%".format(str(self.tree_search_time),
                                                                       tsrch_perc),
              file=file)
        total_perc = equiv_perc+verif_perc+infer_perc+symme_perc+queue_perc+prpts_perc+tsrch_perc
        for i, exp_time in enumerate(self.expansion_times):
            total_perc += int(exp_time/self._time_taken * 100)
        print("Total of ~{}% accounted for.".format(str(total_perc)), file=file)
        print("", file=file)


    def _strategies_to_str(self, strategies):
        """Return names of strategies/functions."""
        if not strategies:
            return ""
        output = str(strategies[0]).split(' ')[1]
        for strategy in strategies[1:]:
            output = output + ", " + str(strategy).split(' ')[1]
        return output

    def auto_search(self, cap=None, verbose=False, status_update=None, max_time=None, file=sys.stderr):
        """
        An automatic search function.

        It will either search for a proof tree after cap many objects have been
        expanded, or if cap=None, call do_level, before searching for tree.
        It will continue doing this until a proof tree is found.

        If verbose=True, a status update is given when a tree is found and
        after status_update many seconds have passed. It will also print
        the proof tree, in both json and pretty_print formats.
        """
        if verbose:
            if status_update:
                status_start = time.time()
            print("Auto search started", time.strftime("%a, %d %b %Y %H:%M:%S", time.gmtime()),
                  file=file)
            print("", file=file)
            print("Looking for proof tree for:", file=file)
            print(self.objectdb.get_object(self.start_label), file=file)
            print("", file=file)
            print("The strategies being used are:", file=file)
            equiv_strats = self._strategies_to_str(self.equivalence_strategy_generators)
            infer_strats = self._strategies_to_str(self.inferral_strategy_generators)
            verif_strats = self._strategies_to_str(self.verif_strat_gen)
            print("Equivalent: {}".format(equiv_strats), file=file)
            print("Inferral: {}".format(infer_strats), file=file)
            print("Verification: {}".format(verif_strats), file=file)
            if self.symmetry:
                symme_strats = self._strategies_to_str(self.symmetry)
                print("Symmetries: {}".format(symme_strats), file=file)
            for i, strategies in enumerate(self.strategy_generators):
                strats = self._strategies_to_str(strategies)
                print("Set {}: {}".format(str(i+1), strats), file=file)
            print("", file=file)
        while True:
            if cap is None:
                if self.do_level():
                    break
            else:
                if self.expand_objects(cap):
                    break
                # TODO: if the above functions does nothing, it returns True,
                #       need to catch this in a better way.
            proof_tree = self.get_proof_tree()
            if proof_tree is not None:
                if verbose:
                    self.status(file=file)
                    print("Proof tree found", time.strftime("%a, %d %b %Y %H:%M:%S", time.gmtime()),
                          file=file)
                    print("", file=file)
                    proof_tree.pretty_print(file=file)
                    print(proof_tree.to_json(), file=file)
                    print("Time taken was " + str(self._time_taken) + " seconds", file=file)
                return proof_tree
            if max_time is not None:
                if self._time_taken > max_time:
                    self.status(file=file)
                    print("Exceeded maximum time. Aborting auto search.", file=file)
                    return

            if status_update is not None and verbose:
                if time.time() - status_start > status_update:
                    self.status(file=file)
                    status_start = time.time()

    def has_proof_tree(self):
        return self._has_proof_tree

    def find_tree(self):
        """Search for a tree based on current data found."""
        start = time.time()
        rules_dict = defaultdict(set)
        # convert rules to equivalent labels
        for rule in self.ruledb:
            first, rest = rule
            first = self.equivdb[first]
            rest = tuple(sorted(self.equivdb[x] for x in rest))
            # this means union
            rules_dict[first] |= set((tuple(rest),))
        # add an empty rule, that represents verified in the tree searcher
        for label in self.objectdb.verified_labels():
            verified_label = self.equivdb[label]
            rules_dict[verified_label] |= set(((),))

        self.prepping_for_tree_search_time += time.time() - start
        self._time_taken += time.time() - start
        start = time.time()
        # Prune all unverifiable labels (recursively)
        rules_dict = prune(rules_dict)

        for label in rules_dict.keys():
            self.equivdb.update_verified(label)

        # only verified labels in rules_dict, in particular, there is a tree if
        # the start label is in the rules_dict
        if self.equivdb[self.start_label] in rules_dict:
            self._has_proof_tree = True
            # print("A tree was found! :)")
            _, proof_tree = proof_tree_bfs(rules_dict, root=self.equivdb[self.start_label])
            # print(proof_tree)
            self.tree_search_time += time.time() - start
            self._time_taken += time.time() - start
            return proof_tree
        else:
            self.tree_search_time += time.time() - start
            # print("No tree was found. :(")
        self._time_taken += time.time() - start

    def get_proof_tree(self, count=False):
        """
        Return proof tree if one exists.

        If count=True, then will return proof_tree, generating function where
        possible.
        """
        proof_tree_node = self.find_tree()
        if proof_tree_node is not None:
            proof_tree = ProofTree(self._get_proof_tree(proof_tree_node))
            # print(proof_tree.to_json())
            if count:
                function = proof_tree.get_genf()
                # print(f)
                return proof_tree, function
            return proof_tree
        else:
            pass
            # print("There is no proof tree yet.")

    def _get_proof_tree(self, proof_tree_node, in_label=None):
        """Recursive function for returning the root node of the proof tree."""
        label = proof_tree_node.label
        children_labels = sorted([x.label for x in proof_tree_node.children])
        if in_label is not None:
            in_object = self.objectdb.get_object(in_label)
        if children_labels:
            for rule in self.ruledb:
                start, ends = rule
                if self.equivdb.equivalent(start, label):
                    equiv_labels = [self.equivdb[x] for x in ends]
                    if sorted(equiv_labels) == children_labels:
                        # we have a match!
                        formal_step = self.ruledb.explanation(start, ends)
                        out_object = self.objectdb.get_object(start)
                        if in_label is None:
                            in_label = start
                            in_object = out_object
                        relation = self.equivdb.get_explanation(in_label, start)
                        identifier = label
                        children = []
                        for next_label in ends:
                            for child in proof_tree_node.children:
                                if self.equivdb.equivalent(next_label, child.label):
                                    children.append(self._get_proof_tree(child, next_label))
                                    break
                        back_maps = None
                        if start in self.ruledb.back_maps:
                            ends = tuple(sorted(ends))
                            if ends in self.ruledb.back_maps[start]:
                                back_maps = self.ruledb.back_maps[start][ends]
                        return ProofTreeNode(formal_step,
                                             in_object,
                                             out_object,
                                             relation,
                                             identifier,
                                             children=children,
                                             recurse=back_maps,
                                             strategy_verified=False)
        else:
            # we are verified by strategy or recursion
            for oth_label in self.objectdb:
                if (self.equivdb.equivalent(oth_label, label)
                        and self.objectdb.is_strategy_verified(oth_label)):
                    formal_step = self.objectdb.verification_reason(oth_label)
                    children = []
                    if in_label is None:
                        in_label = oth_label
                        in_object = out_object
                    relation = self.equivdb.get_explanation(in_label, oth_label)
                    out_object = self.objectdb.get_object(oth_label)
                    identifier = label
                    return ProofTreeNode(formal_step,
                                         in_object,
                                         out_object,
                                         relation,
                                         identifier,
                                         children=children,
                                         recurse=None,
                                         strategy_verified=True)
            # else we are recursively verified
            formal_step = "recurse" # this formal step is needed as hard coded in Arnar's code.
            if in_label is None:
                in_object = self.objectdb.get_object(in_label)
                out_object = in_object
            else:
                in_object = self.objectdb.get_object(in_label)
                out_object = in_object
            identifier = label
            relation = self.equivdb.get_explanation(in_label, in_label)
            return ProofTreeNode(formal_step,
                                 in_object,
                                 out_object,
                                 relation,
                                 identifier,
                                 children=None,
                                 recurse=None,
                                 strategy_verified=False)<|MERGE_RESOLUTION|>--- conflicted
+++ resolved
@@ -61,20 +61,7 @@
         else:
             self.symmetry = []
 
-<<<<<<< HEAD
-        if objectqueue == ObjectQueue:
-            self.objectqueue = ObjectQueue()
-        elif objectqueue == ObjectQueueDF:
-            self.objectqueue = ObjectQueueDF(rules_dict=self.ruledb.rules_dict,
-                                             root=self.start_label,
-                                             equivalent_set=self.equivdb.equivalent_set)
-
-        self.objectqueue.add_to_working(self.start_label)
-
-        self.forward_equivalence = forward_equivalence
-
-=======
->>>>>>> 1a3a41dd
+
         if strategy_pack is not None:
             if not isinstance(strategy_pack, StrategyPack):
                 raise TypeError("Strategy pack given not instance of strategy pack.")
