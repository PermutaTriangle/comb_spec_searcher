from grids_two import Tiling
from comb_spec_searcher import InferralStrategy
from itertools import combinations, chain
from math import factorial
from collections import defaultdict
from copy import copy
from itertools import chain



def subobstruction_inferral_rec(tiling, **kwargs):
    '''Can't handle requirements, so rage quit.'''
    if tiling.requirements:
        return

    positive_cells = list(tiling.positive_cells.union(tiling.point_cells))

    subobstructions = set()
    for obstruction in tiling.obstructions:
        if all(c not in positive_cells for c in obstruction.pos):
            continue
        for subobstruction in obstruction.all_subperms():
            subobstructions.add(subobstruction)

    adding = []
    for subobstruction in sorted(subobstructions):
        if any(ob in subobstruction for ob in adding):
            continue
        if can_add_obstruction(tiling, subobstruction, copy(positive_cells)):
            adding.append(subobstruction)

    # if adding:
    #     print("To the tiling:")
    #     print(tiling.to_old_tiling())
    #     print(tiling)
    #     print("We are adding:")
    #     for o in adding:
    #         print(o)

    new_tiling = Tiling(point_cells=tiling.point_cells,
                        positive_cells=tiling.positive_cells,
                        possibly_empty=tiling.possibly_empty,
                        obstructions=tiling.obstructions + tuple(adding))

    return InferralStrategy(
        ("Adding the following obstructions: \n{}"
         ).format("\n".join(map(str, adding))),
         new_tiling)

def can_add_obstruction(tiling, obstruction, positive_cells):
    while positive_cells:
        cell = positive_cells.pop()
        if obstruction.occupies(cell):
            continue
        obs = list(obstruction.insert_point(cell))
        if all(any(o in ob for o in tiling.obstructions) for ob in obs):
            return True
        return all(can_add_obstruction(tiling, ob, positive_cells) for ob in obs)
    return any(o in obstruction for o in tiling.obstructions)


def subobstruction_inferral(tiling, **kwargs):
    raise ValueError("subobstruction_inferral is broken")
    '''Can't handle requirements, so rage quit.'''
    if tiling.requirements:
        return

    addedobstructions = []
    removedcells = []
<<<<<<< HEAD
    for cell in chain(tiling.positive_cells, tiling.point_cells):
=======
    positive_cells = list(tiling.positive_cells.union(tiling.point_cells))
    for cell in positive_cells:
>>>>>>> 27d22450
        obstructions = [ob.remove_cells((cell,))
                        for ob in tiling.obstructions
                        if sum(1 for _ in ob.points_in_cell(cell)) == 1]
        last = None
        for ob in sorted(obstructions):
            if ob == last:
                continue
            last = ob
            count = sum(1 for o in obstructions if o in ob)
            theocount = ((sum(1 for _ in ob.get_points_row(cell[1])) + 1) *
                         (sum(1 for _ in ob.get_points_col(cell[0])) + 1))
            if count == theocount:
                if not ob.patt:
                    print("adding empty")
                    print("theocount", theocount)
                    print("count", count)
                addedobstructions.append(ob)
                removedcells.append(cell)

    for ob in addedobstructions:
        if not can_add_obstruction(tiling, ob, positive_cells):
            print(repr(ob))
            print(tiling.to_old_tiling())
            for o in tiling:
                print(repr(o))
            print("count",sum(1 for o in obstructions if o in ob))
            print("theo", ((sum(1 for _ in ob.get_points_row(cell[1])) + 1) *
                         (sum(1 for _ in ob.get_points_col(cell[0])) + 1)))
            assert False
    new_tiling = Tiling(point_cells=tiling.point_cells,
           positive_cells=tiling.positive_cells,
           possibly_empty=tiling.possibly_empty,
           obstructions=tiling.obstructions + tuple(addedobstructions))

    if tiling != new_tiling:
        return InferralStrategy(
            ("The cells {} imply the reduction to the following obstructions: \n{}"
             ).format(removedcells, "\n".join(map(str, addedobstructions))),
             new_tiling)




#
# # TODO: Discuss below with Henning and Tomas - giving weird results!
# def powerset(S):
#     return chain.from_iterable(combinations(S,n) for n in range(1,len(S) + 1))
#
# def binomial(x, y):
#     try:
#         binom = factorial(x) // factorial(y) // factorial(x - y)
#     except ValueError:
#         binom = 0
#     return binom
#
# def interleaving_count_cells(ob, cells):
#     '''Return the number of ways that an obstruction can be interleaved with
#     points in the cells.'''
#     rows = defaultdict(int)
#     cols = defaultdict(int)
#     for cell in cells:
#         rows[cell[1]] += 1
#         cols[cell[0]] += 1
#     count = 1
#     for row, row_count in rows.items():
#         i = row_count
#         k = sum(1 for _ in ob.get_points_row(row))
#         count *= factorial(i) * binomial(i + k, i)
#     for col, col_count in cols.items():
#         j = col_count
#         l = sum(1 for _ in ob.get_points_col(col))
#         count *= factorial(j) * binomial(j + l, j)
#     return count
#
# def super_subobstruction_inferral(tiling, **kwargs):
#     addedobstructions = []
#     removedcells = []
#     positive_cells = tuple(tiling.positive_cells.union(tiling.point_cells))
#     obstructions = set()
#     d = dict()
#     for subset in powerset(positive_cells):
#         obstructions.update(ob.remove_cells(subset)
#                             for ob in tiling.obstructions
#                             if all(sum(1 for _ in ob.points_in_cell(cell)) == 1 for cell in subset))
#         for ob in tiling.obstructions:
#             if all(sum(1 for _ in ob.points_in_cell(cell)) == 1 for cell in subset):
#                 d[ob.remove_cells(subset)] = subset
#
#     for ob in sorted(obstructions):
#         # print("Trying to get:", ob)
#         theocount = interleaving_count_cells(ob, [c for c in positive_cells if not ob.occupies(c)])
#         # print("Theoretical:", theocount)
#         count = 0
#         print("Now considering", ob)
#         for o in tiling:
#             if any(sum(1 for _ in o.points_in_cell(cell)) > 1 for cell in positive_cells):
#                 continue
#             new_o = o.remove_cells(positive_cells)
#             if new_o in ob:
#                 print("new_o:", new_o, "came from", o)
#                 unaccounted_for = [c for c in positive_cells if not o.occupies(c)]
#                 occs = len(list(new_o.occurrences_in(ob)))
#                 print(occs)
#                 print(occs * interleaving_count_cells(ob, unaccounted_for))
#                 # print(o)
#                 # print(occs)
#                 # print(occs * interleaving_count_cells(ob, unaccounted_for))
#                 count += occs * interleaving_count_cells(ob, unaccounted_for)
#         # print("Actual:", count)
#
#         subset = d[ob]
#         if len(subset) == 1:
#             cell = subset[0]
#             old_count = sum(1 for o in obstructions if o in ob)
#             if old_count != count:
#                 print("Trying to add:", ob)
#                 print("Obstructions:")
#                 print("Using cell:", cell)
#                 print(old_count, count)
#                 old_theocount = ((sum(1 for _ in ob.get_points_row(cell[1])) + 1) *
#                                  (sum(1 for _ in ob.get_points_col(cell[0])) + 1))
#                 print(old_theocount, theocount)
#                 print(tiling)
#                 for o in tiling:
#                     print(o)
#                 assert old_theocount == theocount
#             old_theocount = ((sum(1 for _ in ob.get_points_row(cell[1])) + 1) *
#                              (sum(1 for _ in ob.get_points_col(cell[0])) + 1))
#             assert old_count == count
#             old_theocount = ((sum(1 for _ in ob.get_points_row(cell[1])) + 1) *
#                              (sum(1 for _ in ob.get_points_col(cell[0])) + 1))
#             assert old_theocount == theocount
#
#         if count == theocount:
#             subset = d[ob]
#             if ob not in addedobstructions and len(subset) > 1:
#                 print("")
#                 print(tiling.to_old_tiling())
#                 print("Point cells:",tiling.point_cells)
#                 print("Positive cells:",tiling.positive_cells)
#                 print("Possible empty cells:",tiling.possibly_empty)
#                 print("Obstructions:")
#                 for o in tiling:
#                     print(o)
#                 print("We can add the obstruction:", ob)
#                 print("Due to points in cells:", subset)
#                 print("Theoretical:", interleaving_count_cells(ob, positive_cells))
#
#             addedobstructions.append(ob)
#             removedcells.append(tuple(subset))
#
#
#     new_tiling = Tiling(point_cells=tiling.point_cells,
#            positive_cells=tiling.positive_cells,
#            possibly_empty=tiling.possibly_empty,
#            obstructions=tiling.obstructions + tuple(addedobstructions))
#
#     # if any(len(x) > 2 for x in removedcells):
#     #     print(tiling)
#     #     print(("The cells {} imply the reduction to the following obstructions: \n{}").format(removedcells, "\n".join(map(str, addedobstructions))))
#     if tiling != new_tiling:
#         yield InferralStrategy(
#             ("The cells {} imply the reduction to the following obstructions: \n{}"
#              ).format(removedcells, "\n".join(map(str, addedobstructions))),
#              new_tiling)<|MERGE_RESOLUTION|>--- conflicted
+++ resolved
@@ -67,12 +67,8 @@
 
     addedobstructions = []
     removedcells = []
-<<<<<<< HEAD
-    for cell in chain(tiling.positive_cells, tiling.point_cells):
-=======
     positive_cells = list(tiling.positive_cells.union(tiling.point_cells))
     for cell in positive_cells:
->>>>>>> 27d22450
         obstructions = [ob.remove_cells((cell,))
                         for ob in tiling.obstructions
                         if sum(1 for _ in ob.points_in_cell(cell)) == 1]
