"""
 .--------'      .            .-.               .--------'
(_)   /   .-.   /       .--.-'                 (_)   /..-.     .-.  .--.    .-
     /    `-'  /   .-. (  (_).-.  .-._..-.   .-.    /    )   (    /    )`-'
    /    /    /  ./.-'_ `-. (    (   ) /  )./.-'_  /    /     \  /    /
 .-/.__.(__._/_.-(__.'_    ) `---'`-' /`-' (__.'.-/._  (   .   )(    /
(_/  `-              (_.--'          /         (_/  `-  `-' `-'  `-.'
"""
from collections import Iterable

from comb_spec_searcher import CombinatorialSpecificationSearcher
from comb_spec_searcher.objectqueue import ObjectQueue
from grids_two import Obstruction, Tiling
from permuta import Perm
from permuta.descriptors import Basis
from tilescopetwo.strategies import is_empty_strategy


class TileScopeTWO(CombinatorialSpecificationSearcher):
    """
    An instance of TileScope is used to build up knowledge about tilings with
    respect to the given basis.
    """
    def __init__(self,
                 basis=None,
                 strategy_pack=None,
                 symmetry=False,
                 forward_equivalence=False,
                 compress=False,
                 complement_verify=False,
                 objectqueue=ObjectQueue,
                 start_tiling=None):
        """Initialise TileScope."""
<<<<<<< HEAD
        if isinstance(basis, str):
            self.basis = Basis([Perm.to_standard([int(c) for c in p])
                                for p in basis.split('_')])
        elif isinstance(basis, Iterable):
            self.basis = Basis(basis)
        else:
            self.basis = []
=======
        if basis is None and start_tiling is None:
            raise ValueError("Tilescope requires either a start tiling or a basis.")
        if basis is not None and start_tiling is not None:
            raise ValueError("Tilescope takes either a basis or a start_tiling, not both.")

        if basis is not None:
            if isinstance(basis, str):
                self.basis = Basis([Perm.to_standard([int(c) for c in p])
                                        for p in basis.split('_')])
            else:
                self.basis = Basis(basis)
            start_tiling = Tiling(possibly_empty=[(0,0)], obstructions=[Obstruction.single_cell(patt, (0,0)) for patt in self.basis])
        else:
            self.basis = None
>>>>>>> 43aced14

        if symmetry:
            symmetries = [Tiling.inverse, Tiling.reverse, Tiling.complement,
                          Tiling.antidiagonal, Tiling.rotate90,
                          Tiling.rotate180, Tiling.rotate270]
        else:
            symmetries = []

<<<<<<< HEAD
        if start_tiling is None:
            start_tiling = Tiling(
                possibly_empty=[(0, 0)],
                obstructions=[Obstruction.single_cell(patt, (0, 0))
                              for patt in self.basis])

        function_kwargs = {
            "basis": self.basis,
            "interleaving_decomposition": interleaving_decomposition}
=======

        function_kwargs = {"basis": self.basis}
>>>>>>> 43aced14

        CombinatorialSpecificationSearcher.__init__(
            self,
            start_object=start_tiling,
            strategy_pack=strategy_pack,
            symmetry=symmetries,
            compress=compress,
            forward_equivalence=forward_equivalence,
            complement_verify=complement_verify,
            objectqueue=objectqueue,
            is_empty_strategy=is_empty_strategy,
            function_kwargs=function_kwargs)<|MERGE_RESOLUTION|>--- conflicted
+++ resolved
@@ -31,15 +31,6 @@
                  objectqueue=ObjectQueue,
                  start_tiling=None):
         """Initialise TileScope."""
-<<<<<<< HEAD
-        if isinstance(basis, str):
-            self.basis = Basis([Perm.to_standard([int(c) for c in p])
-                                for p in basis.split('_')])
-        elif isinstance(basis, Iterable):
-            self.basis = Basis(basis)
-        else:
-            self.basis = []
-=======
         if basis is None and start_tiling is None:
             raise ValueError("Tilescope requires either a start tiling or a basis.")
         if basis is not None and start_tiling is not None:
@@ -51,10 +42,11 @@
                                         for p in basis.split('_')])
             else:
                 self.basis = Basis(basis)
-            start_tiling = Tiling(possibly_empty=[(0,0)], obstructions=[Obstruction.single_cell(patt, (0,0)) for patt in self.basis])
+            start_tiling = Tiling(
+                possibly_empty=[(0, 0)],
+                obstructions=[Obstruction.single_cell(patt, (0, 0)) for patt in self.basis])
         else:
             self.basis = None
->>>>>>> 43aced14
 
         if symmetry:
             symmetries = [Tiling.inverse, Tiling.reverse, Tiling.complement,
@@ -63,20 +55,7 @@
         else:
             symmetries = []
 
-<<<<<<< HEAD
-        if start_tiling is None:
-            start_tiling = Tiling(
-                possibly_empty=[(0, 0)],
-                obstructions=[Obstruction.single_cell(patt, (0, 0))
-                              for patt in self.basis])
-
-        function_kwargs = {
-            "basis": self.basis,
-            "interleaving_decomposition": interleaving_decomposition}
-=======
-
         function_kwargs = {"basis": self.basis}
->>>>>>> 43aced14
 
         CombinatorialSpecificationSearcher.__init__(
             self,
