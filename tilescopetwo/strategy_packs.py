from tilescopetwo.strategies import *
from comb_spec_searcher import StrategyPack
from functools import partial

point_placement_with_subobstruction_inferral = StrategyPack(
         eq_strats=[all_point_placements],
         ver_strats=[subset_verified],
         inf_strats=[subobstruction_inferral_rec, row_and_column_separation],
         other_strats=[[components], [all_cell_insertions]],
         name="point_placement_with_subobstruction_inferral")

point_placement_one_cell_inferral = StrategyPack(
         eq_strats=[all_point_placements],
         ver_strats=[subset_verified],
         inf_strats=[subobstruction_inferral],
         other_strats=[[components], [all_cell_insertions]],
         name="point_placement_one_cell_inferral")

point_placement_no_infer = StrategyPack(
         eq_strats=[all_point_placements],
         ver_strats=[subset_verified],
         inf_strats=[],
         other_strats=[[components], [all_cell_insertions]],
         name="point_placement_no_infer")

<<<<<<< HEAD
row_placements_with_subobstruction_inferral = StrategyPack(
         eq_strats=[],
         ver_strats=[subset_verified],
         inf_strats=[subobstruction_inferral, row_and_column_separation],
         other_strats=[[components],[all_cell_insertions, row_placements]],
         name="row_placements_with_subobstruction_inferral")

col_placements_with_subobstruction_inferral = StrategyPack(
         eq_strats=[],
         ver_strats=[subset_verified],
         inf_strats=[subobstruction_inferral, row_and_column_separation],
         other_strats=[[components], [all_cell_insertions, col_placements]],
         name="col_placements_with_subobstruction_inferral")

row_and_column_placements_with_subobstruction_inferral = StrategyPack(
         eq_strats=[],
         ver_strats=[subset_verified],
         inf_strats=[subobstruction_inferral, row_and_column_separation],
         other_strats=[[components],
                       [all_cell_insertions, row_placements, col_placements]],
         name="row_and_column_placements_with_subobstruction_inferral")
=======
# binary_force = StrategyPack(
    # eq_strats=[all_point_placements],
    # ver_strats=[subset_verified],
    # inf_strats=[subobstruction_inferral],
    # other_strats=[[components], [all_cell_insertions],
                  # [partial(forced_binary_pattern, maxlen=3, forcelen=2)]],
    # name="binary_force")

binary_force = StrategyPack(
    eq_strats=[all_point_placements],
    ver_strats=[subset_verified],
    inf_strats=[subobstruction_inferral],
    other_strats=[[components], [all_cell_insertions],
                  [forced_binary_pattern]],
    name="binary_force")
>>>>>>> d1098323
<|MERGE_RESOLUTION|>--- conflicted
+++ resolved
@@ -23,7 +23,6 @@
          other_strats=[[components], [all_cell_insertions]],
          name="point_placement_no_infer")
 
-<<<<<<< HEAD
 row_placements_with_subobstruction_inferral = StrategyPack(
          eq_strats=[],
          ver_strats=[subset_verified],
@@ -45,7 +44,7 @@
          other_strats=[[components],
                        [all_cell_insertions, row_placements, col_placements]],
          name="row_and_column_placements_with_subobstruction_inferral")
-=======
+
 # binary_force = StrategyPack(
     # eq_strats=[all_point_placements],
     # ver_strats=[subset_verified],
@@ -60,5 +59,4 @@
     inf_strats=[subobstruction_inferral],
     other_strats=[[components], [all_cell_insertions],
                   [forced_binary_pattern]],
-    name="binary_force")
->>>>>>> d1098323
+    name="binary_force")