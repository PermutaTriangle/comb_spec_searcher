from tilescopetwo.strategies import *
from comb_spec_searcher import StrategyPack
from functools import partial
from permuta import Perm

# WARNING: To use full subobstruction inferral need strategy
# 'subobstruction_inferral_rec' but it is a lot slower. The function
# 'subobstruction_inferral' is a subset of the work.

################################################################################
###################### STRATEGY PACKS FOR RUN 15/11/2017 #######################
################################################################################

forced_patterns_3 = StrategyPack(
        eq_strats=[],
        ver_strats=[subset_verified, database_verified, globally_verified],
        inf_strats=[empty_cell_inferral, row_and_column_separation],
        other_strats=[[partial(components, unions=True)],
                      [partial(all_requirement_insertions, maxreqlen=3),
                       all_cell_insertions, forced_binary_pattern]],
        name="forced_patterns_3")

forced_patterns_3_with_row_column_placements = StrategyPack(
        eq_strats=[],
        ver_strats=[subset_verified, database_verified, globally_verified],
        inf_strats=[empty_cell_inferral, row_and_column_separation],
        other_strats=[[partial(components, unions=True)],
                      [partial(all_requirement_insertions, maxreqlen=3),
                       all_cell_insertions, row_placements, col_placements,
                       forced_binary_pattern]],
        name="forced_patterns_3_with_row_column_placements")

row_column_placements = StrategyPack(
        eq_strats=[],
        ver_strats=[subset_verified, database_verified, globally_verified],
        inf_strats=[empty_cell_inferral, row_and_column_separation],
        other_strats=[[components],
                      [all_cell_insertions, row_placements,  col_placements]],
        name="row_column_placements")

point_sep_and_iso = StrategyPack(
        eq_strats=[point_separation],
        ver_strats=[subset_verified, database_verified, globally_verified],
        inf_strats=[empty_cell_inferral, row_and_column_separation],
        other_strats=[[partial(components, unions=True, workable=False)],
                      [all_cell_insertions, point_isolations]],
        name="point_sep_and_iso")

forced_patterns_4 = StrategyPack(
        eq_strats=[],
        ver_strats=[subset_verified, database_verified, globally_verified],
        inf_strats=[empty_cell_inferral, row_and_column_separation],
        other_strats=[[partial(components, unions=True)],
                      [partial(all_requirement_insertions, maxreqlen=4),
                       all_cell_insertions,
                       forced_binary_pattern]],
        name="forced_patterns_4")

################################################################################
################################################################################
###################### STRATEGY PACKS FOR RUN 21/11/2017 #######################
################################################################################

root_requirement_placements_3 = StrategyPack(
        eq_strats=[],
        ver_strats=[subset_verified, database_verified, globally_verified],
        inf_strats=[empty_cell_inferral, row_and_column_separation],
        other_strats=[[components],
                      [partial(root_requirement_insertions, maxreqlen=3),
                       forced_binary_pattern],
                      [all_cell_insertions, row_placements,  col_placements]],
        name="root_requirement_placements_3")

root_requirement_placements_4 = StrategyPack(
        eq_strats=[],
        ver_strats=[subset_verified, database_verified, globally_verified],
        inf_strats=[empty_cell_inferral, row_and_column_separation],
        other_strats=[[components],
                      [partial(root_requirement_insertions, maxreqlen=4),
                       forced_binary_pattern],
                      [all_cell_insertions, row_placements,  col_placements]],
        name="root_requirement_placements_4")

root_requirement_placements_3_point_placements = StrategyPack(
        eq_strats=[all_point_placements],
        ver_strats=[subset_verified, database_verified, globally_verified],
        inf_strats=[empty_cell_inferral, row_and_column_separation],
        other_strats=[[components],
                      [partial(root_requirement_insertions, maxreqlen=3),
                       forced_binary_pattern],
                      [all_cell_insertions]],
        name="root_requirement_placements_3_point_placements")

root_requirement_placements_4_point_placements = StrategyPack(
        eq_strats=[all_point_placements],
        ver_strats=[subset_verified, database_verified, globally_verified],
        inf_strats=[empty_cell_inferral, row_and_column_separation],
        other_strats=[[components],
                      [partial(root_requirement_insertions, maxreqlen=4),
                       forced_binary_pattern],
                      [all_cell_insertions]],
        name="root_requirement_placements_4_point_placements")

point_placement = StrategyPack(
         eq_strats=[all_point_placements],
         ver_strats=[subset_verified, database_verified, globally_verified],
         inf_strats=[empty_cell_inferral, row_and_column_separation],
         other_strats=[[components], [all_cell_insertions]],
         name="point_placement")

point_sep_equiv_iso = StrategyPack(
        eq_strats=[point_separation,
                   partial(point_isolations, equivalence_only=True)],
        ver_strats=[subset_verified, database_verified, globally_verified],
        inf_strats=[empty_cell_inferral, row_and_column_separation],
        other_strats=[[partial(components, unions=True, workable=False)],
                      [all_cell_insertions,
                       partial(point_isolations, ignore_equivalence=True)]],
        name="point_sep_equiv_iso")

row_column_eqv_placements = StrategyPack(
        eq_strats=[partial(row_placements, equivalence_only=True),
                   partial(col_placements, equivalence_only=True)],
        ver_strats=[subset_verified, database_verified, globally_verified],
        inf_strats=[empty_cell_inferral, row_and_column_separation],
        other_strats=[[components],
                      [all_cell_insertions,
                       partial(row_placements, ignore_equivalence=True),
                       partial(col_placements, ignore_equivalence=True)]],
        name="row_column_eqv_placements")

all_strategies_no_req = StrategyPack(
        eq_strats=[all_point_placements, point_separation,
                   partial(row_placements, equivalence_only=True),
                   partial(col_placements, equivalence_only=True),
                   partial(point_isolations, equivalence_only=True)],
         ver_strats=[subset_verified, database_verified, globally_verified],
         inf_strats=[empty_cell_inferral, row_and_column_separation],
         other_strats=[[partial(components, unions=True)],
                       [all_cell_insertions,
                        partial(row_placements, ignore_equivalence=True),
                        partial(col_placements, ignore_equivalence=True),
                        partial(point_isolations, ignore_equivalence=True)]],
        name="all_strategies_no_req")

all_strategies = StrategyPack(
        eq_strats=[all_point_placements, point_separation,
                   partial(row_placements, equivalence_only=True),
                   partial(col_placements, equivalence_only=True),
                   partial(point_isolations, equivalence_only=True)],
         ver_strats=[subset_verified, database_verified, globally_verified],
         inf_strats=[empty_cell_inferral, row_and_column_separation],
         other_strats=[[partial(components, unions=True)],
                       [partial(all_requirement_insertions, maxreqlen=4),
                        forced_binary_pattern],
                       [all_cell_insertions,
                        partial(row_placements, ignore_equivalence=True),
                        partial(col_placements, ignore_equivalence=True),
                        partial(point_isolations, ignore_equivalence=True)]],
        name="all_strategies")

################################################################################
################################################################################
###################### STRATEGY PACKS FOR RUN 04/12/2017 #######################
################################################################################

# root_requirement_placements_5, point_placement, row_column_placements,
# row_column_eqv_placements, point_sep_and_iso, point_sep_equiv_iso,
# root_requirement_placements_4, root_requirement_placements_5,
# forced_patterns_3_with_row_column_placements,
# forced_patterns_4_with_row_column_placements, all_strategies_no_req,
# all_strategies_no_req_no_eqv

root_requirement_placements_5 = StrategyPack(
        eq_strats=[],
        ver_strats=[subset_verified, database_verified, globally_verified],
        inf_strats=[empty_cell_inferral, row_and_column_separation],
        other_strats=[[components],
                      [partial(root_requirement_insertions, maxreqlen=5),
                       forced_binary_pattern],
                      [all_cell_insertions, row_placements,  col_placements]],
        name="root_requirement_placements_5")

forced_patterns_4_with_row_column_placements = StrategyPack(
        eq_strats=[],
        ver_strats=[subset_verified, database_verified, globally_verified],
        inf_strats=[empty_cell_inferral, row_and_column_separation],
        other_strats=[[partial(components, unions=True)],
                      [partial(all_requirement_insertions, maxreqlen=4),
                       all_cell_insertions, row_placements, col_placements,
                       forced_binary_pattern]],
        name="forced_patterns_4_with_row_column_placements")

all_strategies_no_req_no_eqv = StrategyPack(
        eq_strats=[],
         ver_strats=[subset_verified, database_verified, globally_verified],
         inf_strats=[empty_cell_inferral, row_and_column_separation],
         other_strats=[[partial(components, unions=True)],
                       [all_cell_insertions, all_point_placements,
                        point_separation, row_placements, col_placements,
                        point_isolations]],
        name="all_strategies_no_req_no_eqv")

################################################################################
################################################################################
###################### STRATEGY PACKS FOR RUN 21/12/2017 #######################
################################################################################

# SYMMETRY FLAG TURNED TO TRUE

# point_placement, row_column_placements,
# row_column_eqv_placements, point_sep_and_iso, point_sep_equiv_iso,
# root_requirement_placements_4,
# forced_patterns_3_with_row_column_placements,
# forced_patterns_4_with_row_column_placements, all_strategies_no_req,
# all_strategies_no_req_no_eqv

forced_patterns_3_with_point_placements = StrategyPack(
        eq_strats=[all_point_placements],
        ver_strats=[subset_verified, database_verified, globally_verified],
        inf_strats=[empty_cell_inferral, row_and_column_separation],
        other_strats=[[partial(components, unions=True)],
                      [partial(all_requirement_insertions, maxreqlen=3),
                       all_cell_insertions, forced_binary_pattern]],
        name="forced_patterns_3_with_point_placements")

forced_patterns_4_with_point_placements = StrategyPack(
        eq_strats=[all_point_placements],
        ver_strats=[subset_verified, database_verified, globally_verified],
        inf_strats=[empty_cell_inferral, row_and_column_separation],
        other_strats=[[partial(components, unions=True)],
                      [partial(all_requirement_insertions, maxreqlen=4),
                       all_cell_insertions, forced_binary_pattern]],
        name="forced_patterns_4_with_point_placements")

point_sep_and_iso_no_unions = StrategyPack(
        eq_strats=[point_separation],
        ver_strats=[subset_verified, database_verified, globally_verified],
        inf_strats=[empty_cell_inferral, row_and_column_separation],
        other_strats=[[components],
                      [all_cell_insertions, point_isolations]],
        name="point_sep_and_iso_no_unions")

point_sep_equiv_iso_no_unions = StrategyPack(
        eq_strats=[point_separation,
                   partial(point_isolations, equivalence_only=True)],
        ver_strats=[subset_verified, database_verified, globally_verified],
        inf_strats=[empty_cell_inferral, row_and_column_separation],
        other_strats=[[components],
                      [all_cell_insertions,
                       partial(point_isolations, ignore_equivalence=True)]],
        name="point_sep_equiv_iso_no_unions")

################################################################################
################################################################################
###################### point interleaving strategy packs #######################
################################################################################

# SYMMETRY FLAG TURNED TO FALSE!!!!!!!

point_placement_pi = StrategyPack(
         eq_strats=[all_point_placements],
         ver_strats=[subset_verified, globally_verified],
         inf_strats=[empty_cell_inferral, row_and_column_separation],
         other_strats=[[partial(components, point_interleaving=True)],
                       [all_cell_insertions]],
         name="point_placement_pi")

row_column_placements_pi = StrategyPack(
        eq_strats=[],
        ver_strats=[subset_verified, globally_verified],
        inf_strats=[empty_cell_inferral, row_and_column_separation],
        other_strats=[[partial(components, point_interleaving=True)],
                      [all_cell_insertions, row_placements,  col_placements]],
        name="row_column_placements_pi")

row_column_eqv_placements_pi = StrategyPack(
        eq_strats=[partial(row_placements, equivalence_only=True),
                   partial(col_placements, equivalence_only=True)],
        ver_strats=[subset_verified, globally_verified],
        inf_strats=[empty_cell_inferral, row_and_column_separation],
        other_strats=[[partial(components, point_interleaving=True)],
                      [all_cell_insertions,
                       partial(row_placements, ignore_equivalence=True),
                       partial(col_placements, ignore_equivalence=True)]],
        name="row_column_eqv_placements_pi")

point_sep_and_iso_pi = StrategyPack(
        eq_strats=[point_separation],
        ver_strats=[subset_verified, globally_verified],
        inf_strats=[empty_cell_inferral, row_and_column_separation],
        other_strats=[[partial(components, unions=True,
                               point_interleaving=True, workable=False)],
                      [all_cell_insertions, point_isolations]],
        name="point_sep_and_iso_pi")

point_sep_equiv_iso_pi = StrategyPack(
        eq_strats=[point_separation,
                   partial(point_isolations, equivalence_only=True)],
        ver_strats=[subset_verified, globally_verified],
        inf_strats=[empty_cell_inferral, row_and_column_separation],
        other_strats=[[partial(components, unions=True,
                               workable=False, point_interleaving=True)],
                      [all_cell_insertions,
                       partial(point_isolations, ignore_equivalence=True)]],
        name="point_sep_equiv_iso_pi")

root_requirement_placements_3_pi = StrategyPack(
        eq_strats=[],
        ver_strats=[subset_verified, globally_verified],
        inf_strats=[empty_cell_inferral, row_and_column_separation],
        other_strats=[[partial(components, point_interleaving=True)],
                      [partial(root_requirement_insertions, maxreqlen=3),
                       forced_binary_pattern],
                      [all_cell_insertions, row_placements,  col_placements]],
        name="root_requirement_placements_3_pi")

root_requirement_placements_4_pi = StrategyPack(
        eq_strats=[],
        ver_strats=[subset_verified, globally_verified],
        inf_strats=[empty_cell_inferral, row_and_column_separation],
        other_strats=[[partial(components, point_interleaving=True)],
                      [partial(root_requirement_insertions, maxreqlen=4),
                       forced_binary_pattern],
                      [all_cell_insertions, row_placements,  col_placements]],
        name="root_requirement_placements_4_pi")

all_strategies_no_req_pi = StrategyPack(
        eq_strats=[all_point_placements, point_separation,
                   partial(row_placements, equivalence_only=True),
                   partial(col_placements, equivalence_only=True),
                   partial(point_isolations, equivalence_only=True)],
         ver_strats=[subset_verified, globally_verified],
         inf_strats=[empty_cell_inferral, row_and_column_separation],
         other_strats=[[partial(components, point_interleaving=True,
                                unions=True)],
                       [all_cell_insertions,
                        partial(row_placements, ignore_equivalence=True),
                        partial(col_placements, ignore_equivalence=True),
                        partial(point_isolations, ignore_equivalence=True)]],
        name="all_strategies_no_req_pi")

all_strategies_no_req_no_eqv_pi = StrategyPack(
        eq_strats=[],
         ver_strats=[subset_verified, globally_verified],
         inf_strats=[empty_cell_inferral, row_and_column_separation],
         other_strats=[[partial(components, point_interleaving=True,
                                unions=True)],
                       [all_cell_insertions, all_point_placements,
                        point_separation, row_placements, col_placements,
                        point_isolations]],
        name="all_strategies_no_req_no_eqv_pi")

point_sep_and_iso_no_unions_pi = StrategyPack(
        eq_strats=[point_separation],
        ver_strats=[subset_verified, globally_verified],
        inf_strats=[empty_cell_inferral, row_and_column_separation],
        other_strats=[[partial(components, point_interleaving=True)],
                      [all_cell_insertions, point_isolations]],
        name="point_sep_and_iso_no_unions_pi")

point_sep_equiv_iso_no_unions_pi = StrategyPack(
        eq_strats=[point_separation,
                   partial(point_isolations, equivalence_only=True)],
        ver_strats=[subset_verified, globally_verified],
        inf_strats=[empty_cell_inferral, row_and_column_separation],
        other_strats=[[partial(components, point_interleaving=True)],
                      [all_cell_insertions,
                       partial(point_isolations, ignore_equivalence=True)]],
        name="point_sep_equiv_iso_no_unions_pi")

################################################################################
### WE SHOULD CONSIDER RUNNING POINT SEP AND ISO WITHOUT UNIONS OF COMPONENTS ##
################################################################################
################################################################################
################################################################################
########################## interleaving strategy packs #########################
################################################################################

# SYMMETRY FLAG TURNED TO TRUE!!!!!!!

# QUEUE INTO NORMAL

point_placement_i = StrategyPack(
         eq_strats=[all_point_placements],
         ver_strats=[subset_verified, globally_verified],
         inf_strats=[empty_cell_inferral, row_and_column_separation],
         other_strats=[[partial(components, interleaving=True)],
                       [all_cell_insertions]],
         name="point_placement_i")

row_column_placements_i = StrategyPack(
        eq_strats=[],
        ver_strats=[subset_verified, globally_verified],
        inf_strats=[empty_cell_inferral, row_and_column_separation],
        other_strats=[[partial(components, interleaving=True)],
                      [all_cell_insertions, row_placements,  col_placements]],
        name="row_column_placements_i")

row_column_eqv_placements_i = StrategyPack(
        eq_strats=[partial(row_placements, equivalence_only=True),
                   partial(col_placements, equivalence_only=True)],
        ver_strats=[subset_verified, globally_verified],
        inf_strats=[empty_cell_inferral, row_and_column_separation],
        other_strats=[[partial(components, interleaving=True)],
                      [all_cell_insertions,
                       partial(row_placements, ignore_equivalence=True),
                       partial(col_placements, ignore_equivalence=True)]],
        name="row_column_eqv_placements_i")

point_sep_and_iso_i = StrategyPack(
        eq_strats=[point_separation],
        ver_strats=[subset_verified, globally_verified],
        inf_strats=[empty_cell_inferral, row_and_column_separation],
        other_strats=[[partial(components, unions=True,
                               interleaving=True, workable=False)],
                      [all_cell_insertions, point_isolations]],
        name="point_sep_and_iso_i")

point_sep_equiv_iso_i = StrategyPack(
        eq_strats=[point_separation,
                   partial(point_isolations, equivalence_only=True)],
        ver_strats=[subset_verified, globally_verified],
        inf_strats=[empty_cell_inferral, row_and_column_separation],
        other_strats=[[partial(components, unions=True,
                               workable=False, interleaving=True)],
                      [all_cell_insertions,
                       partial(point_isolations, ignore_equivalence=True)]],
        name="point_sep_equiv_iso_i")

root_requirement_placements_3_i = StrategyPack(
        eq_strats=[],
        ver_strats=[subset_verified, globally_verified],
        inf_strats=[empty_cell_inferral, row_and_column_separation],
        other_strats=[[partial(components, interleaving=True)],
                      [partial(root_requirement_insertions, maxreqlen=3),
                       forced_binary_pattern],
                      [all_cell_insertions, row_placements,  col_placements]],
        name="root_requirement_placements_3_i")

root_requirement_placements_4_i = StrategyPack(
        eq_strats=[],
        ver_strats=[subset_verified, globally_verified],
        inf_strats=[empty_cell_inferral, row_and_column_separation],
        other_strats=[[partial(components, interleaving=True)],
                      [partial(root_requirement_insertions, maxreqlen=4),
                       forced_binary_pattern],
                      [all_cell_insertions, row_placements,  col_placements]],
        name="root_requirement_placements_4_i")

all_strategies_no_req_i = StrategyPack(
        eq_strats=[all_point_placements, point_separation,
                   partial(row_placements, equivalence_only=True),
                   partial(col_placements, equivalence_only=True),
                   partial(point_isolations, equivalence_only=True)],
         ver_strats=[subset_verified, globally_verified],
         inf_strats=[empty_cell_inferral, row_and_column_separation],
         other_strats=[[partial(components, interleaving=True,
                                unions=True)],
                       [all_cell_insertions,
                        partial(row_placements, ignore_equivalence=True),
                        partial(col_placements, ignore_equivalence=True),
                        partial(point_isolations, ignore_equivalence=True)]],
        name="all_strategies_no_req_i")

all_strategies_no_req_no_eqv_i = StrategyPack(
        eq_strats=[],
         ver_strats=[subset_verified, globally_verified],
         inf_strats=[empty_cell_inferral, row_and_column_separation],
         other_strats=[[partial(components, interleaving=True,
                                unions=True)],
                       [all_cell_insertions, all_point_placements,
                        point_separation, row_placements, col_placements,
                        point_isolations]],
        name="all_strategies_no_req_no_eqv_i")

point_sep_and_iso_no_unions_i = StrategyPack(
        eq_strats=[point_separation],
        ver_strats=[subset_verified, globally_verified],
        inf_strats=[empty_cell_inferral, row_and_column_separation],
        other_strats=[[partial(components, interleaving=True)],
                      [all_cell_insertions, point_isolations]],
        name="point_sep_and_iso_no_unions_i")

point_sep_equiv_iso_no_unions_i = StrategyPack(
        eq_strats=[point_separation,
                   partial(point_isolations, equivalence_only=True)],
        ver_strats=[subset_verified, globally_verified],
        inf_strats=[empty_cell_inferral, row_and_column_separation],
        other_strats=[[partial(components, interleaving=True)],
                      [all_cell_insertions,
                       partial(point_isolations, ignore_equivalence=True)]],
        name="point_sep_equiv_iso_no_unions_i")

for_last_6x4 = StrategyPack(
        eq_strats=[partial(row_placements, equivalence_only=True),
                   partial(col_placements, equivalence_only=True)],
        ver_strats=[subset_verified, globally_verified],
        inf_strats=[empty_cell_inferral, row_and_column_separation],
        other_strats=[[partial(components, interleaving=True, unions=True, workable=False)],
                      [all_cell_insertions,
                       partial(row_placements, ignore_equivalence=True),
                       partial(col_placements, ignore_equivalence=True)]],
        name="for_last_6x4")

############################### Miner verified run Jan 12
########################## interleaving strategy packs #########################
################################################################################

# SYMMETRY FLAG TURNED TO FALSE!!!!!!!

# QUEUE INTO omnip

# Time limit: 10 minutes

forced_patterns_3_miner = StrategyPack(
        eq_strats=[all_point_placements],
        ver_strats=[subset_verified, database_verified, globally_verified, miner_verified],
        inf_strats=[empty_cell_inferral, row_and_column_separation],
        other_strats=[[components],
                      [partial(all_requirement_insertions, maxreqlen=3),
                       all_cell_insertions, forced_binary_pattern]],
        name="forced_patterns_2_miner")

point_placement_miner = StrategyPack(
         eq_strats=[all_point_placements],
         ver_strats=[subset_verified, globally_verified, database_verified, miner_verified],
         inf_strats=[empty_cell_inferral, row_and_column_separation],
         other_strats=[[components],
                       [all_cell_insertions]],
         name="point_placement_miner")

row_column_placements_miner = StrategyPack(
        eq_strats=[],
        ver_strats=[subset_verified, globally_verified, database_verified, miner_verified],
        inf_strats=[empty_cell_inferral, row_and_column_separation],
        other_strats=[[components],
                      [all_cell_insertions, row_placements,  col_placements]],
        name="row_column_placements_miner")

row_column_eqv_placements_miner = StrategyPack(
        eq_strats=[partial(row_placements, equivalence_only=True),
                   partial(col_placements, equivalence_only=True)],
        ver_strats=[subset_verified, globally_verified, database_verified, miner_verified],
        inf_strats=[empty_cell_inferral, row_and_column_separation],
        other_strats=[[components],
                      [all_cell_insertions,
                       partial(row_placements, ignore_equivalence=True),
                       partial(col_placements, ignore_equivalence=True)]],
        name="row_column_eqv_placements_miner")

point_sep_and_iso_miner = StrategyPack(
        eq_strats=[point_separation],
        ver_strats=[subset_verified, globally_verified, database_verified, miner_verified],
        inf_strats=[empty_cell_inferral, row_and_column_separation],
        other_strats=[[partial(components, unions=True, workable=False)],
                      [all_cell_insertions, point_isolations]],
        name="point_sep_and_iso_miner")

point_sep_equiv_iso_miner = StrategyPack(
        eq_strats=[point_separation,
                   partial(point_isolations, equivalence_only=True)],
        ver_strats=[subset_verified, globally_verified, database_verified, miner_verified],
        inf_strats=[empty_cell_inferral, row_and_column_separation],
        other_strats=[[partial(components, unions=True, workable=False)],
                      [all_cell_insertions,
                       partial(point_isolations, ignore_equivalence=True)]],
        name="point_sep_equiv_iso_miner")

root_requirement_placements_3_point_placements_miner = StrategyPack(
        eq_strats=[all_point_placements],
        ver_strats=[subset_verified, globally_verified, database_verified, miner_verified],
        inf_strats=[empty_cell_inferral, row_and_column_separation],
        other_strats=[[components],
                      [partial(root_requirement_insertions, maxreqlen=3),
                       forced_binary_pattern],
                      [all_cell_insertions]],
        name="root_requirement_placements_3_point_placements_miner")

root_requirement_placements_4_point_placements_miner = StrategyPack(
        eq_strats=[all_point_placements],
        ver_strats=[subset_verified, globally_verified, database_verified, miner_verified],
        inf_strats=[empty_cell_inferral, row_and_column_separation],
        other_strats=[[components],
                      [partial(root_requirement_insertions, maxreqlen=4),
                       forced_binary_pattern],
                      [all_cell_insertions]],
        name="root_requirement_placements_4_point_placements_miner")

forced_patterns_3_with_point_placements_miner = StrategyPack(
        eq_strats=[all_point_placements],
        ver_strats=[subset_verified, globally_verified, database_verified, miner_verified],
        inf_strats=[empty_cell_inferral, row_and_column_separation],
        other_strats=[[partial(components, unions=True)],
                      [partial(all_requirement_insertions, maxreqlen=3),
                       all_cell_insertions, forced_binary_pattern]],
        name="forced_patterns_3_with_point_placements_miner")

forced_patterns_3_with_row_column_placements_miner = StrategyPack(
        eq_strats=[],
        ver_strats=[subset_verified, globally_verified, database_verified, miner_verified],
        inf_strats=[empty_cell_inferral, row_and_column_separation],
        other_strats=[[partial(components, unions=True)],
                      [partial(all_requirement_insertions, maxreqlen=3),
                       all_cell_insertions, row_placements, col_placements,
                       forced_binary_pattern]],
        name="forced_patterns_3_with_row_column_placements_miner")

forced_patterns_4_with_point_placements = StrategyPack(
        eq_strats=[all_point_placements],
        ver_strats=[subset_verified, globally_verified, database_verified, miner_verified],
        inf_strats=[empty_cell_inferral, row_and_column_separation],
        other_strats=[[partial(components, unions=True)],
                      [partial(all_requirement_insertions, maxreqlen=4),
                       all_cell_insertions, forced_binary_pattern]],
        name="forced_patterns_4_with_point_placements_miner")

forced_patterns_4_with_row_column_placements_miner = StrategyPack(
        eq_strats=[],
        ver_strats=[subset_verified, globally_verified, database_verified, miner_verified],
        inf_strats=[empty_cell_inferral, row_and_column_separation],
        other_strats=[[partial(components, unions=True)],
                      [partial(all_requirement_insertions, maxreqlen=4),
                       all_cell_insertions, row_placements, col_placements,
                       forced_binary_pattern]],
        name="forced_patterns_4_with_row_column_placements_miner")

all_strategies_no_req_miner = StrategyPack(
        eq_strats=[all_point_placements, point_separation,
                   partial(row_placements, equivalence_only=True),
                   partial(col_placements, equivalence_only=True),
                   partial(point_isolations, equivalence_only=True)],
         ver_strats=[subset_verified, globally_verified, database_verified, miner_verified],
         inf_strats=[empty_cell_inferral, row_and_column_separation],
         other_strats=[[partial(components, unions=True)],
                       [all_cell_insertions,
                        partial(row_placements, ignore_equivalence=True),
                        partial(col_placements, ignore_equivalence=True),
                        partial(point_isolations, ignore_equivalence=True)]],
        name="all_strategies_no_req_miner")

all_strategies_no_req_no_eqv_miner = StrategyPack(
        eq_strats=[],
         ver_strats=[subset_verified, globally_verified, database_verified, miner_verified],
         inf_strats=[empty_cell_inferral, row_and_column_separation],
         other_strats=[[partial(components, unions=True)],
                       [all_cell_insertions, all_point_placements,
                        point_separation, row_placements, col_placements,
                        point_isolations]],
        name="all_strategies_no_req_no_eqv_miner")

point_sep_and_iso_no_unions_miner = StrategyPack(
        eq_strats=[point_separation],
        ver_strats=[subset_verified, globally_verified, database_verified, miner_verified],
        inf_strats=[empty_cell_inferral, row_and_column_separation],
        other_strats=[[components],
                      [all_cell_insertions, point_isolations]],
        name="point_sep_and_iso_no_unions_miner")

point_sep_equiv_iso_no_unions_miner = StrategyPack(
        eq_strats=[point_separation,
                   partial(point_isolations, equivalence_only=True)],
        ver_strats=[subset_verified, globally_verified, database_verified, miner_verified],
        inf_strats=[empty_cell_inferral, row_and_column_separation],
        other_strats=[[components],
                      [all_cell_insertions,
                       partial(point_isolations, ignore_equivalence=True)]],
        name="point_sep_equiv_iso_no_unions_miner")

for_last_6x4_miner = StrategyPack(
        eq_strats=[partial(row_placements, equivalence_only=True),
                   partial(col_placements, equivalence_only=True)],
        ver_strats=[subset_verified, globally_verified, database_verified, miner_verified],
        inf_strats=[empty_cell_inferral, row_and_column_separation],
        other_strats=[[partial(components, unions=True, workable=False)],
                      [all_cell_insertions,
                       partial(row_placements, ignore_equivalence=True),
                       partial(col_placements, ignore_equivalence=True)]],
        name="for_last_6x4_miner")

# then put in a fusion run modelled on interleaving because we need forward_equivalence
# remember to turn of symmetries

################################################################################
### WE SHOULD CONSIDER RUNNING POINT SEP AND ISO WITHOUT UNIONS OF COMPONENTS ##
################################################################################

forced_patterns_2_basic = StrategyPack(
        eq_strats=[],
        ver_strats=[subset_verified, database_verified, globally_verified],
        inf_strats=[empty_cell_inferral, row_and_column_separation],
        other_strats=[[components],
                      [partial(all_requirement_insertions, maxreqlen=2),
                       all_cell_insertions, forced_binary_pattern]],
        name="forced_patterns_2_basic")

# other stuff

forced_patterns_3_with_row_column_placements_pi = StrategyPack(
        eq_strats=[],
        ver_strats=[subset_verified, globally_verified],
        inf_strats=[empty_cell_inferral, row_and_column_separation],
        other_strats=[[partial(components, unions=True,
                               point_interleaving=True)],
                      [partial(all_requirement_insertions, maxreqlen=3),
                       all_cell_insertions, row_placements, col_placements,
                       forced_binary_pattern]],
        name="forced_patterns_3_with_row_column_placements_pi")

forced_patterns_4_with_row_column_placements_pi = StrategyPack(
        eq_strats=[],
        ver_strats=[subset_verified, globally_verified],
        inf_strats=[empty_cell_inferral, row_and_column_separation],
        other_strats=[[partial(components, unions=True,
                               point_interleaving=True)],
                      [partial(all_requirement_insertions, maxreqlen=4),
                       all_cell_insertions, row_placements, col_placements,
                       forced_binary_pattern]],
        name="forced_patterns_4_with_row_column_placements_pi")

forced_patterns_3_with_point_placements_pi = StrategyPack(
        eq_strats=[all_point_placements],
        ver_strats=[subset_verified, database_verified, globally_verified],
        inf_strats=[empty_cell_inferral, row_and_column_separation],
        other_strats=[[partial(components, unions=True,
                               point_interleaving=True)],
                      [partial(all_requirement_insertions, maxreqlen=3),
                       all_cell_insertions, forced_binary_pattern]],
        name="forced_patterns_3_with_point_placements_pi")

forced_patterns_4_with_point_placements_pi = StrategyPack(
        eq_strats=[all_point_placements],
        ver_strats=[subset_verified, database_verified, globally_verified],
        inf_strats=[empty_cell_inferral, row_and_column_separation],
        other_strats=[[partial(components, unions=True,
                               point_interleaving=True)],
                      [partial(all_requirement_insertions, maxreqlen=4),
                       all_cell_insertions, forced_binary_pattern]],
        name="forced_patterns_4_with_point_placements_pi")


<<<<<<< HEAD
point_placement_miner = StrategyPack(
         eq_strats=[all_point_placements],
         ver_strats=[subset_verified, miner_verified],
         inf_strats=[empty_cell_inferral, row_and_column_separation],
         other_strats=[[components],
                       [all_cell_insertions]],
         name="point_placement_miner")

forced_patterns_3_miner = StrategyPack(
        eq_strats=[all_point_placements, forced_binary_pattern],
        ver_strats=[subset_verified, database_verified, globally_verified, miner_verified],
        inf_strats=[empty_cell_inferral, row_and_column_separation],
        other_strats=[[components],
                      [partial(all_requirement_insertions, maxreqlen=3),
                       all_cell_insertions]],
        name="forced_patterns_2_miner")

point_placement_fusion = StrategyPack(
         eq_strats=[all_point_placements, fusion],
         ver_strats=[subset_verified],
         inf_strats=[empty_cell_inferral, row_and_column_separation],
         other_strats=[[components],
                       [all_cell_insertions]],
         name="point_placement_fusion")

point_sep_equiv_iso_fusion = StrategyPack(
        eq_strats=[point_separation, fusion,
                   partial(point_isolations, equivalence_only=True)],
        ver_strats=[subset_verified, globally_verified],
        inf_strats=[empty_cell_inferral, row_and_column_separation],
        other_strats=[[partial(components, interleaving=False)],
                      [all_cell_insertions,
                       partial(point_isolations, ignore_equivalence=True)]],
        name="point_sep_equiv_iso_fusion")

=======
>>>>>>> 448cbb93
#
# point_placement_one_cell_inferral = StrategyPack(
#          eq_strats=[all_point_placements],
#          ver_strats=[subset_verified],
#          inf_strats=[empty_cell_inferral],
#          other_strats=[[components], [all_cell_insertions]],
#          name="point_placement")
#
# point_placement_no_infer = StrategyPack(
#          eq_strats=[all_point_placements],
#          ver_strats=[subset_verified],
#          inf_strats=[empty_cell_inferral],
#          other_strats=[[components], [all_cell_insertions]],
#          name="point_placement_no_infer")
#
# row_placements_only = StrategyPack(
#          eq_strats=[],
#          ver_strats=[subset_verified],
#          inf_strats=[empty_cell_inferral, row_and_column_separation],
#          other_strats=[[components],[all_cell_insertions, row_placements]],
#          name="row_placements")
#
# col_placements_only = StrategyPack(
#          eq_strats=[],
#          ver_strats=[subset_verified],
#          inf_strats=[empty_cell_inferral, row_and_column_separation],
#          other_strats=[[components], [all_cell_insertions, col_placements]],
#          name="col_placements")
#
# row_and_column_placements = StrategyPack(
#          eq_strats=[],
#          ver_strats=[subset_verified],
#          inf_strats=[empty_cell_inferral, row_and_column_separation],
#          other_strats=[[components],
#                        [all_cell_insertions, row_placements, col_placements]],
#          name="row_and_column_placements")
#
# row_and_column_placements_and_database = StrategyPack(
#          eq_strats=[],
#          ver_strats=[subset_verified, database_verified],
#          inf_strats=[empty_cell_inferral, row_and_column_separation],
#          other_strats=[[components],
#                        [all_cell_insertions, row_placements, col_placements]],
#          name="row_and_column_placements_and_database")
#
# point_separation_and_row_col_placements = StrategyPack(
#          eq_strats=[point_separation],
#          ver_strats=[subset_verified],
#          inf_strats=[empty_cell_inferral, row_and_column_separation],
#          other_strats=[[components],
#                        [all_cell_insertions,
#                         partial(row_placements, all_positive_in_row=False),
#                         partial(col_placements, all_positive_in_col=False)]],
#          name="row_and_column_placements")
#
# binary_force_only = StrategyPack(
#     eq_strats=[forced_binary_pattern],
#     ver_strats=[subset_verified],
#     inf_strats=[empty_cell_inferral, row_and_column_separation],
#     other_strats=[[partial(components, unions=True)],
#                   [all_cell_insertions],
#                   [partial(all_requirement_insertions, maxreqlength=4)],
#                   ],
#     name="binary_force w/ row-col separation and cell insertions")
#
# point_separation_and_isolation = StrategyPack(
#          eq_strats=[point_separation],
#          ver_strats=[subset_verified],
#          inf_strats=[empty_cell_inferral, row_and_column_separation],
#          other_strats=[[partial(components, workable=False, unions=True)],
#                        [all_cell_insertions, point_isolations]],
#          name="point_separation_and_isolation")<|MERGE_RESOLUTION|>--- conflicted
+++ resolved
@@ -738,25 +738,6 @@
                        all_cell_insertions, forced_binary_pattern]],
         name="forced_patterns_4_with_point_placements_pi")
 
-
-<<<<<<< HEAD
-point_placement_miner = StrategyPack(
-         eq_strats=[all_point_placements],
-         ver_strats=[subset_verified, miner_verified],
-         inf_strats=[empty_cell_inferral, row_and_column_separation],
-         other_strats=[[components],
-                       [all_cell_insertions]],
-         name="point_placement_miner")
-
-forced_patterns_3_miner = StrategyPack(
-        eq_strats=[all_point_placements, forced_binary_pattern],
-        ver_strats=[subset_verified, database_verified, globally_verified, miner_verified],
-        inf_strats=[empty_cell_inferral, row_and_column_separation],
-        other_strats=[[components],
-                      [partial(all_requirement_insertions, maxreqlen=3),
-                       all_cell_insertions]],
-        name="forced_patterns_2_miner")
-
 point_placement_fusion = StrategyPack(
          eq_strats=[all_point_placements, fusion],
          ver_strats=[subset_verified],
@@ -775,8 +756,6 @@
                        partial(point_isolations, ignore_equivalence=True)]],
         name="point_sep_equiv_iso_fusion")
 
-=======
->>>>>>> 448cbb93
 #
 # point_placement_one_cell_inferral = StrategyPack(
 #          eq_strats=[all_point_placements],
