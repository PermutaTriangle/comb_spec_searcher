--- conflicted
+++ resolved
@@ -292,7 +292,6 @@
         [components, reversibly_deletable_cells],
         [subset_verified, is_empty]]
 
-<<<<<<< HEAD
     left_to_right_maxima_1234_and_row_column_placements = [
         [all_cell_insertions, left_to_right_maxima1234, all_row_placements, all_column_placements],
         [all_equivalent_row_placements, all_equivalent_column_placements],
@@ -306,7 +305,7 @@
         [empty_cell_inferral, row_and_column_separation, subclass_inferral],
         [components, reversibly_deletable_cells],
         [subset_verified, is_empty]]
-=======
+
     row_insertion_testing = [
         [all_cell_insertions, all_row_and_column_insertions, all_point_isolations],
         [point_separation, all_equivalent_point_isolations, all_equivalent_row_and_column_insertions],
@@ -314,8 +313,6 @@
         [splittings],
         [subset_verified, one_by_one_verification, is_empty]]
 
->>>>>>> 1305591c
-
 
     def __new__(_cls):
         raise RuntimeError("Block class should not be instantiated")