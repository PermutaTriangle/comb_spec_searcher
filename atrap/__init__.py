<<<<<<< HEAD
from .recipes import *
from .bakery_naive import *
=======
from .proof_strategies import *
from .meta_tree_naive import *
from .row_and_column_insertions import *
>>>>>>> 865a984c
<|MERGE_RESOLUTION|>--- conflicted
+++ resolved
@@ -1,8 +1,4 @@
-<<<<<<< HEAD
+from .atrap import *
+from .bakery_naive import *
 from .recipes import *
-from .bakery_naive import *
-=======
-from .proof_strategies import *
-from .meta_tree_naive import *
-from .row_and_column_insertions import *
->>>>>>> 865a984c
+from .row_and_column_insertions import *