"""It's a tree dammit."""
from atrap.strategies import all_cell_insertions
from atrap.strategies import components
from atrap.strategies import all_point_placements
from atrap.strategies import one_by_one_verification
from atrap.strategies import empty_cell_inferral
from atrap.strategies import subclass_inferral
from atrap.strategies import subset_verified
from atrap.tools import find_symmetries
from atrap.ProofTree import ProofTree, ProofTreeNode

from atrap.strategies import BatchStrategy
from atrap.strategies import EquivalenceStrategy
from atrap.strategies import InferralStrategy
from atrap.strategies import RecursiveStrategy
from atrap.strategies import VerificationStrategy
from .LRUCache import LRUCache

<<<<<<< HEAD
=======
from atrap.strategies import reversibly_deletable_cells, reversibly_deletable_points
>>>>>>> b8f5aa48

import time

from grids import Tiling

from permuta.descriptors import Basis
from permuta import PermSet

from itertools import product
from collections import deque

import sys
import traceback


class SiblingNode(set):
    """
    A set of OR nodes with equivalent tilings.

    The node is considered workable if it contains a tiling found by a batch
    strategy. There exists a proof tree below the node if its verification
    contains the empty frozenset.
    """

    def __init__(self):
        """The constructor for SiblingNode."""
        self.workable = False
        self.verification = set()
        self.explanations = {}

    def add(self, or_node):
        """
        An OR node has only one sibling node.

        Therefore, when adding an OR node it points to that SiblingNode.
        """
        if not isinstance(or_node, OrNode):
            raise TypeError("Non-OR node added to sibling node")
        super(SiblingNode, self).add(or_node)
        or_node.sibling_node = self

    def join(self, tiling, other_tiling, explanation):
        """Add to the dictionary to keep track of why tilings are equivalent."""
        key = (tiling, other_tiling)
        if key not in self.explanations:
            self.explanations[key] = explanation

    def get_parent_and_nodes(self):
        """An iterator of all AND node parents of the SiblingNode's OR nodes."""
        for sibling in self:
            for parent_and_node in sibling.parents:
                yield parent_and_node

    def get_children_and_nodes(self):
        """An iterator of all AND nodes that are children of a tiling in self."""
        child_and_nodes = set()
        for sibling_or_node in self:
            child_and_nodes.update(sibling_or_node.children)
        for child_and_node in child_and_nodes:
            yield child_and_node

    def is_verified(self):
        """
        Return True if there exists a proof tree below the SiblingNode.

        There exists a proof tree below if its verification contains the
        empty frozenset.
        """
        return frozenset() in self.verification

    def can_be_propagated(self):
        """We can propagate if any of the Siblngs have a verified OrNode."""
        return any(child_and_node.verification for child_and_node in self.get_children_and_nodes())

    def get_relation(self, tiling, other_tiling):
        """Return how to tilings on the SiblingNode are equivalent using explanations."""
        if tiling == other_tiling:
            return ""

        path = self.find_path(tiling, other_tiling)
        if path:
            explanation = "| "
            for i in range(len(path) - 1):
                for j in range(i+1, len(path)):
                    t1 = path[i]
                    t2 = path[j]
                    key = (t1, t2)
                    if key in self.explanations:
                        explanation = explanation + self.explanations[key] + ". | "
                    key = (t2, t1)
                    if key in self.explanations:
                        explanation = explanation + "The reverse of: " + self.explanations[key] + ". | "
            return explanation
        '''We hopefully never get here'''
        return "they are on the same SiblingNode"

    def find_path(self, tiling, other_tiling):
        """
        BFS for shortest path.

        Used to find shortest explanation of why things are equivalent.
        """
        sibling_tilings = {}
        reverse_map = {}

        for or_node in self:
            n = len(sibling_tilings)
            sibling_tilings[or_node.tiling] = n
            reverse_map[n] = or_node.tiling

        adjacency_list = [[] for i in range(len(self))]
        for (t1, t2) in self.explanations:
            u = sibling_tilings[t1]
            v = sibling_tilings[t2]
            adjacency_list[u].append(v)
            adjacency_list[v].append(u)

        dequeue = deque()

        start = sibling_tilings[tiling]
        end = sibling_tilings[other_tiling]

        dequeue.append(start)
        visited = [False for i in range(len(self))]
        neighbour = [None for i in range(len(self))]
        while len(dequeue) > 0:
            u = dequeue.popleft()
            if u == end:
                break
            if visited[u]:
                continue
            visited[u] = True

            for v in adjacency_list[u]:
                if not visited[v]:
                    dequeue.append(v)
                    neighbour[v] = u

        path = [reverse_map[end]]
        while neighbour[end] is not None:
            t = reverse_map[neighbour[end]]
            path.append(t)
            end = neighbour[end]

        return path[::-1]

    def __eq__(self, other):
        """Return True if equal."""
        for x in self:
            if x not in other:
                return False
        for x in other:
            if x not in self:
                return False
        return True

    def __hash__(self):
        """A hash function."""
        return hash(id(self))


class OrNode(object):
    """
    An OR node points to a tiling.

    There is one OR node for a tiling. The children are AND nodes given by the
    batch strategies from its tiling. The parents are AND nodes in which the
    tiling is part of the strategy. It keeps track if it has been expanded by
    batch/equivalence strategies. It also points to its SiblingNode. For it to
    be verified, one of its children must be verified.
    """

    def __init__(self, tiling=None):
        """
        The constructor for an OrNode.

        An OrNode represents a tiling.
        """
        self.children = []
        self.parents = []
        self.expanded = False
        self.tiling = tiling
        self.sibling_node = None

    def is_verified(self):
        """
        Return True if there exists a proof tree below the OrNode.

        There exists a proof tree below if its SiblingNode does.
        """
        return self.sibling_node.is_verified()

    def __eq__(self, other):
        """
        Return true if equal.

        Exactly one OrNode per tiling found.
        """
        return self.tiling == other.tiling

    def __hash__(self):
        """A hash function."""
        return hash(self.tiling)


class AndNode(object):
    """
    An AND node encapsulates a strategy.

    Its parent node is the tiling the strategy came from.
    Its children are the tilings in the strategy.
    """

    def __init__(self, formal_step=""):
        """
        The constructor for an AndNode.

        The formal step is a string explaining the strategy being used.
        """
        self.formal_step = formal_step
        self.children = []
        self.parents = []
        self.verification = set()
        self.recursion = False
        self.back_maps = []

    def is_verified(self):
        """
        Return True if there exists a proof tree below the AndNode.

        There exists a proof tree below if its verification contains the
        empty frozenset.
        """
        return frozenset() in self.verification

    def can_be_propagated(self):
        """
        Return True if the AndNode verification status can be verified.

        In order to propagate we need that all the AndNode's
        children are workable (else they have not occurred in
        the tree) with interesting information or verified.
        """
        return all((child_or_node.sibling_node.workable and child_or_node.sibling_node.verification)
                   or child_or_node.is_verified() for child_or_node in self.children)

    def parent_sibling_node(self):
        """Return the parent SiblingNode."""
        if len(self.parents) != 1:
            print(self.formal_step)
            print(self.parents)
            for parent_or_node in self.parents:
                print(parent_or_node)
                print(parent_or_node.tiling)
        assert len(self.parents) == 1

        return self.parents[0].sibling_node

    def __eq__(self, other):
        """Return True if AndNode are equal."""
        return (set(self.parents) == set(other.parents)
                and self.formal_step == other.formal_step
                and set(self.children) == set(other.children))

    def __hash__(self):
        """A hash function."""
        return hash(id(self))


class MetaTree(object):
    """This searches for a proof tree for a given basis."""

    def __init__(self,
                 basis,
                 batch_strategies=None,
                 equivalence_strategies=None,
                 inferral_strategies=None,
                 recursive_strategies=None,
                 verification_strategies=None,
                 non_interleaving_recursion=False,
<<<<<<< HEAD
                 symmetry=False):
=======
                 early_splitting_only=False):
>>>>>>> b8f5aa48
        """
        A contructor for the MetaTree.

        The MetaTree will search for a proof for the given basis
        using the given strategies.
        BatchStrategies return a set of tilings that represent the one it came from.
        EquivalenceStrategies are isomorphisms between tilings.
        InferralStrategies are strategies that returns a tiling that is a
        subset in general, but equal when taken with intersection of Av(basis).
        RecursiveStrategy s a set of tilings that are a decomposition of the one it came from.
        VerificationStrategies are strategies saying if a tiling is understood.
        Set non_interleaving_recursion to True if you want to avoid RecursiveStrategy
        decomposition from interleaving. It is easier to count such things.
        """
        self.basis = Basis(basis)
        self.non_interleaving_recursion = non_interleaving_recursion
        self.early_splitting_only = early_splitting_only
        '''A cache for the tilings generated by inferral functions'''
        self._inferral_cache = LRUCache(100000)
        self.inferral_cache_hits = 0
        '''A caching of the output of the basis partitioning of a tiling'''
        self._basis_partitioning_cache = LRUCache(100000)
        self.partitioning_cache_hits = 0
        '''A cache for labels'''
        self._tiling_to_label = {}
        self._labels_to_or_node = {}
        self._partitioning_calls = {}
        self._cached_tilings = set()
        self._cache_misses = 0
        self.timed_out = False
        if symmetry:
            '''A list of symmetry functions of tilings.'''
            self.symmetry = find_symmetries(self.basis)
        else:
            self.symmetry = []


        '''Initialise the proof strategies to be used.'''
        if batch_strategies is not None:
            self.batch_strategy_generators = batch_strategies
        else:
            self.batch_strategy_generators = [all_cell_insertions]
        if equivalence_strategies is not None:
            self.equivalence_strategy_generators = equivalence_strategies
        else:
            self.equivalence_strategy_generators = [all_point_placements]
        if inferral_strategies is not None:
            self.inferral_strategy_generators = inferral_strategies
        else:
            self.inferral_strategy_generators = [empty_cell_inferral]
        if recursive_strategies is not None:
            self.recursive_strategy_generators = recursive_strategies
        else:
            self.recursive_strategy_generators = [components]
        if verification_strategies is not None:
            self.verification_strategy_generators = verification_strategies
        else:
            self.verification_strategy_generators = [one_by_one_verification]

        '''Initialise the tree with the one by one tiling, with Av(basis.'''
        root_tiling = Tiling({(0, 0): PermSet.avoiding(self.basis)})

        '''Create and store the root AND and OR node of the tree.'''
        root_and_node = AndNode("We start off with a 1x1 tiling where the single block is Av({}).".format(self.basis))
        root_or_node = OrNode(root_tiling)
        root_or_node.parents.append(root_and_node)
        root_and_node.children.append(root_or_node)

        '''Create the SiblingNode of the root OR node.'''
        root_sibling_node = SiblingNode()
        root_sibling_node.add(root_or_node)
        root_sibling_node.workable = True

        '''Store them for quick access'''
        self.root_and_node = root_and_node
        self.root_or_node = root_or_node
        self.root_sibling_node = root_sibling_node

        '''Tiling to OR node dictionary'''
        '''Remember to update the cache'''
        self.tiling_cache = {root_tiling: root_or_node}

        '''How far the DFS or BFS have gone'''
        self.depth_searched = 0

    ''' There exists a proof tree if the frozenset() is contained in the root AND node.'''
    def has_proof_tree(self):
        """Return True if there exists a proof tree."""
        return self.root_and_node.is_verified()

    def do_level(self, requested_depth=None, f=sys.stdout, max_time=None):
        """
        Search depth first to the requested depth.

        It stops when a proof tree is found, and returns it, if found.
        """
        start_time = time.time()
        if requested_depth is None:
            self.do_level(self.depth_searched + 1, f=f, max_time=max_time)
        else:
            if requested_depth <= self.depth_searched:
                print("Depth already searched", file=f)
                return
            print("Doing depth", requested_depth, file=f)
            '''The work to go deeper is hidden in the helper function.
            This returns True when a proof tree is found.'''
            if self._sibling_helper(self.root_sibling_node, requested_depth, max_time=max_time):
                print("A proof tree has been found.", file=f)
                proof_tree = self.find_proof_tree()
                # proof_tree.pretty_print()
                return proof_tree
            if max_time is not None:
                if time.time() - start_time > max_time:
                    self.timed_out = True
            if not self.timed_out:
                self.depth_searched = requested_depth

    def _sibling_helper(self, sibling_node, requested_depth, max_time=None, start_time=None):
        """
        Expand from the given SiblingNode to the requested depth.

        SiblingNodes to search on are added to the drill set.
        The OR nodes found that need expanding are added to the expand set.
        """
        drill_set = set()
        expand_set = set()

        if max_time is not None:
            if start_time is None:
                start_time = time.time()

        if requested_depth == 0:
            return
        elif requested_depth < 0:
            raise RuntimeError("Negative depth requested")
        '''We only expand and search on workable tilings (those found by batch strategies)
        and those which do not already have a proof tree.'''
        if sibling_node.is_verified() or (not sibling_node.workable):
            return

        for sibling_or_node in sibling_node:
            '''For all the sibling nodes, either'''
            if sibling_or_node.expanded:
                '''it has been expanded and we continue to search down the tree,'''
                for child_and_node in sibling_or_node.children:
                    for child_or_node in child_and_node.children:
                        drill_set.add(child_or_node.sibling_node)
            else:
                '''or the sibling needs to be expanded.'''
                expand_set.add(sibling_or_node)

        '''We then expand the nodes that need expanding.'''
        for sibling_or_node in expand_set:
            '''We first try all recursive strategies and return the set of
            child SiblingNodes created'''
            child_sibling_nodes = self._recursively_expand(sibling_or_node)
            drill_set.update(child_sibling_nodes)
            if self.has_proof_tree():
                return True

            if max_time is not None:
                if time.time() - start_time > max_time:
                    return False

        for sibling_or_node in expand_set:
            '''We then try all batch strategies and return the set of
            child SiblingNode created'''
            child_sibling_nodes = self._batch_expand(sibling_or_node)
            drill_set.update(child_sibling_nodes)
            sibling_or_node.expanded = True
            '''cleanup the cache'''
            if sibling_or_node.tiling in self._basis_partitioning_cache:
                self._basis_partitioning_cache.pop(sibling_or_node.tiling)
            if self.has_proof_tree():
                return True

            if max_time is not None:
                if time.time() - start_time > max_time:
                    return False

        for child_sibling_node in drill_set:
            '''We then continue to search down the tree, lowering the requested depth.'''
            if max_time is not None:
                if self._sibling_helper(child_sibling_node,
                                        requested_depth - 1,
                                        max_time=max_time,
                                        start_time=start_time):
                    return True
                if time.time() - start_time > max_time:
                    return False
            else:
                self._sibling_helper(child_sibling_node, requested_depth - 1)

    def _recursively_expand(self, or_node):
        """
        Expand a given OrNode using RecursiveStrategies.

        Return child SiblingNodes created.
        """
        child_sibling_nodes = set()

        for recursive_generator in self.recursive_strategy_generators:
            '''For each recursive strategy.'''
            for recursive_strategy in recursive_generator(or_node.tiling,
                                                          basis=self.basis,
                                                          basis_partitioning=self._basis_partitioning,
                                                          verification_strategies=self.verification_strategy_generators,
                                                          tiling_cache=self.tiling_cache):

                if not isinstance(recursive_strategy, RecursiveStrategy):
                    raise TypeError("Attempted to recurse on a non RecursiveStrategy.")

                if self.non_interleaving_recursion:
                    '''Only keep the strtegies with non-interleaving recursion'''
                    mixing = False
                    x = [{c.i for c in dic.values()} for dic in recursive_strategy.back_maps]
                    y = [{c.j for c in dic.values()} for dic in recursive_strategy.back_maps]
                    for i in range(len(recursive_strategy.back_maps)):
                        for j in range(len(recursive_strategy.back_maps)):
                            if i != j:
                                if len(x[i] & x[j]) > 0 or len(y[i] & y[j]) > 0:
                                    mixing = True
                    if mixing:
                        continue

                formal_step = recursive_strategy.formal_step
                tilings = recursive_strategy.tilings

                '''We create the AND node for the strategy and connect it its parent.'''
                recursive_and_node = AndNode(formal_step)
                recursive_and_node.parents.append(or_node)
                recursive_and_node.recursion = True
                recursive_and_node.back_maps = recursive_strategy.back_maps
                or_node.children.append(recursive_and_node)

                '''Collect the verified AND nodes as they will need to propagate this information'''
                sibling_nodes_to_be_propagated = set()

                all_verified_or_exist = True
                for tiling in tilings:
                    '''We attempt to find the OR node of the tiling in the cache.'''
                    child_or_node = self.tiling_cache.get(tiling)

                    if child_or_node is None:
                        '''If it is not there we create it.'''
                        child_or_node = OrNode(tiling)
                        '''Remember to update the cache'''
                        self.tiling_cache[tiling] = child_or_node
                        child_sibling_node = SiblingNode()
                        child_sibling_node.add(child_or_node)  # unworkable SiblingNode created.
                        if self.symmetry:
                            for sym_tiling in self._symmetric_tilings(tiling):
                                assert not sym_tiling in self.tiling_cache
                                sym_or_node = OrNode(sym_tiling)
                                self.tiling_cache[sym_tiling] = sym_or_node
                                child_sibling_node.add(sym_or_node)
                                child_sibling_node.join(tiling, sym_tiling, "a symmetry")
                                sym_or_node.expanded = True
                        '''We attempt to verify the tiling using verification strategies.'''
                        if self._verify(child_or_node):
                            '''If it is verified we need to propagate the information to the sibling node'''
                            sibling_nodes_to_be_propagated.add(child_sibling_node)
                        else:
                            all_verified_or_exist = False
                    else:
                        child_sibling_node = child_or_node.sibling_node

                    '''We connect it to the recursive AND node it belong too.'''
                    child_or_node.parents.append(recursive_and_node)
                    recursive_and_node.children.append(child_or_node)

                    '''If the SiblingNode is not verified we append the tiling
                    to the verification possibilities of the SiblingNode.'''
                    if not child_sibling_node.is_verified():
                        child_sibling_node.verification.add(frozenset([self._tiling_labeler(tiling)]))

                    '''We return all SiblingNodes created.'''
                    child_sibling_nodes.add(child_sibling_node)

                    '''We only want to cache workable things.'''
                    if not child_or_node.sibling_node.workable:
                        if tiling in self._basis_partitioning_cache:
                            self._basis_partitioning_cache.pop(tiling)

                    if all_verified_or_exist and self.early_splitting_only:
                        print("Here")
                        or_node.expanded = True

                for sibling_node in sibling_nodes_to_be_propagated:
                    if sibling_node.is_verified():
                        '''clean the cache'''
                        self._sibling_node_cache_cleaner(sibling_node)
                    '''propagate the information'''
                    self._propagate_sibling_node_verification(sibling_node)
                self._propagate_and_node_verification(recursive_and_node)

        return child_sibling_nodes

    def _batch_expand(self, or_node):
        """
        Expand OrNode using BatchStrategies.

        Return all unverified SiblingNodes found.
        """
        child_sibling_nodes = set()

        for batch_strategy_generator in self.batch_strategy_generators:
            '''For each batch strategy.'''
            for batch_strategy in batch_strategy_generator(or_node.tiling,
                                                           basis=self.basis,
                                                           basis_partitioning=self._basis_partitioning):

                if not isinstance(batch_strategy, BatchStrategy):
                    raise TypeError("Attempted to expand with non BatchStrategy.")

                formal_step = batch_strategy.formal_step
                tilings = batch_strategy.tilings

                '''We create the AND node containing the batch strategy
                and connect it to its parent OR node.'''
                batch_and_node = AndNode(formal_step)
                batch_and_node.parents.append(or_node)
                or_node.children.append(batch_and_node)

                '''We then keep track of the AND nodes to be propagated.'''
                verified_sibling_nodes = set()

                '''For each tiling in the strategy,'''
                for index, tiling in enumerate(tilings):
                    '''we use the inferral strategies.'''
                    inferred_tiling = self._inferral(tiling)
                    '''We replace the tiling in the strategy with the inferred tiling.'''
                    tilings[index] = inferred_tiling

                for tiling in tilings:
                    '''We attempt to find the OR node of the tiling in the cache.'''
                    child_or_node = self.tiling_cache.get(tiling)
                    if child_or_node is None:
                        '''If it is not there we create it.'''
                        child_or_node = OrNode(tiling)
                        '''Remember to update the cache'''
                        self.tiling_cache[tiling] = child_or_node
                        '''Attempt to expand the new OR node into a maximal SiblingNode.
                        Symmetries handled in equivalent expand function.'''
                        verified = self._equivalent_expand(child_or_node)
                        child_sibling_node = child_or_node.sibling_node
                        if verified:
                            verified_sibling_nodes.add(child_sibling_node)
                        elif self._verify(child_or_node):
                            '''We attempt to verify the tiling using verification strategies.
                            If it verifies, we need to propagate the information to the sibling node.'''
                            verified_sibling_nodes.add(child_sibling_node)
                        '''As it was found by a batch strategy it is workable'''
                        child_sibling_node.workable = True
                    else:
                        child_sibling_node = child_or_node.sibling_node
                        '''If it is not workable, then it was originally found by a recursive strategy
                        and therefore needs to be expanded by equivalent strategies'''
                        if not child_sibling_node.workable:
                            verified = self._equivalent_expand(child_or_node)
                            child_sibling_node = child_or_node.sibling_node
                            if verified:
                                verified_sibling_nodes.add(child_sibling_node)
                            '''As it was found by a batch strategy it is now workable'''
                            child_sibling_node.workable = True

                            '''Should we be propagating tilings which become workable?'''
                            verified_sibling_nodes.add(child_sibling_node)
                            # print("propagating tiling which became workable")
                            # print(tiling)

                    '''We connect it to the batch AND node it belongs too.'''
                    child_or_node.parents.append(batch_and_node)
                    batch_and_node.children.append(child_or_node)

                    '''We try expanding further'''
                    child_sibling_nodes.add(child_sibling_node)

                '''Propagate the verifications that need to be propagated'''
                for sibling_node in verified_sibling_nodes:
                    '''clean the cache'''
                    self._sibling_node_cache_cleaner(sibling_node)
                    '''then propagate'''
                    self._propagate_sibling_node_verification(sibling_node)
                self._propagate_and_node_verification(batch_and_node)
        return child_sibling_nodes

    def _symmetric_tilings(self, tiling, ordered=False):
        """Return all symmetries of tiling.

        This function only works if symmetry is set to true.
        It returns precisely those symmetries which are different from original tiling.
        Sometimes, the order symmetries are appied are important. Therefore, if order=True,
        this will return a list with each symmetry applied. This functionality is
        needed for inferral.
        """
        if ordered:
            return [sym(tiling) for sym in self.symmetry]
        else:
            symmetric_tilings = set()
            for sym in self.symmetry:
                symmetric_tiling = sym(tiling)
                if symmetric_tiling != tiling:
                    symmetric_tilings.add(symmetric_tiling)

        return symmetric_tilings

    def _inferral(self, tiling):
        """Return fully inferred tiling using InferralStrategies."""
        inferred_tiling = self._inferral_cache.get(tiling)
        semi_inferred_tilings = []
        if inferred_tiling is None:
            inferred_tiling = tiling
            fully_inferred = False
            for inferral_strategy_generator in self.inferral_strategy_generators:
                '''For each inferral strategy,'''
                if fully_inferred:
                    break
                for inferral_strategy in inferral_strategy_generator(inferred_tiling,
                                                                     basis=self.basis,
                                                                     basis_partitioning=self._basis_partitioning):
                    if not isinstance(inferral_strategy, InferralStrategy):
                        raise TypeError("Attempted to infer on a non InferralStrategy")
                    formal_step = inferral_strategy.formal_step
                    '''we infer as much as possible about the tiling and replace it.'''
                    soon_to_be_tiling = inferral_strategy.tiling

                    if soon_to_be_tiling is inferred_tiling:
                        continue

                    if soon_to_be_tiling in self._inferral_cache:
                        soon_to_be_tiling = self._inferral_cache.get(soon_to_be_tiling)
                        semi_inferred_tilings.append(inferred_tiling)
                        inferred_tiling = soon_to_be_tiling
                        fully_inferred = True
                        break
                    else:
                        semi_inferred_tilings.append(inferred_tiling)
                        inferred_tiling = soon_to_be_tiling
            for semi_inferred_tiling in semi_inferred_tilings:
                self._inferral_cache.set(semi_inferred_tiling, inferred_tiling)
                if self.symmetry:
                    for sym_semi_inferred_tiling, sym_inferred_tiling in zip(self._symmetric_tilings(semi_inferred_tiling, ordered=True),
                                                                             self._symmetric_tilings(inferred_tiling, ordered=True)):
                        self._inferral_cache.set(sym_semi_inferred_tiling, sym_inferred_tiling)
                    if sym_semi_inferred_tiling in self._basis_partitioning_cache:
                        self._basis_partitioning_cache.pop(sym_semi_inferred_tiling)
                '''Clean up the cache'''
                if semi_inferred_tiling in self._basis_partitioning_cache:
                    self._basis_partitioning_cache.pop(semi_inferred_tiling)
            self._inferral_cache.set(inferred_tiling, inferred_tiling)
        else:
            self.inferral_cache_hits += 1
        return inferred_tiling

    def _basis_partitioning(self, tiling, length, basis, function_name=None):
        """A cached basis partitioning function."""
        if function_name is not None:
            if function_name in self._partitioning_calls:
                self._partitioning_calls[function_name][0] += 1
            else:
                self._partitioning_calls[function_name] = [1, 0]

        cache = self._basis_partitioning_cache.get(tiling)
        if cache is None:
            if tiling in self._cached_tilings:
                self._cache_misses += 1
            else:
                self._cached_tilings.add(tiling)
            self._basis_partitioning_cache.set(tiling, {})
            cache = self._basis_partitioning_cache.get(tiling)
        else:
            self.partitioning_cache_hits += 1
        if length not in cache:
            if function_name is not None:
                self._partitioning_calls[function_name][1] += 1
            else:
                print("SOMEONE IS CALLING NONE!")
                for line in traceback.format_stack():
                    print(line.strip())
            cache[length] = tiling.basis_partitioning(length, basis)
        return cache[length]

    def _verify(self, or_node):
        """
        Attempt to verify an OR node using verification strategies.

        It will connect an AND node carrying the formal step.
        """
        tiling = or_node.tiling
        verified = False
        for verification_generator in self.verification_strategy_generators:
            for verification_strategy in verification_generator(tiling,
                                                                basis=self.basis,
                                                                basis_partitioning=self._basis_partitioning):
                if not isinstance(verification_strategy, VerificationStrategy):
                    raise TypeError("Attempting to verify with non VerificationStrategy.")
                formal_step = verification_strategy.formal_step
                '''We create the AND node, containing the verifiction step.'''
                verified_and_node = AndNode(formal_step)
                verified_and_node.parents.append(or_node)
                or_node.children.append(verified_and_node)
                '''We add the empty frozenset which implies that a node is verified.'''
                verified_and_node.verification.add(frozenset())
                '''clean the cache'''
                if or_node.tiling in self._basis_partitioning_cache:
                    self._basis_partitioning_cache.pop(or_node.tiling)
                return True
        return False

    def _equivalent_expand(self, or_node):
        """
        Create OrNode's SiblingNode.

        It will apply the equivalence strategies as often as possible to
        make the biggest SiblingNode possible. It will return true if
        any equivalent tiling is verified, false otherwise.
        """
        if or_node.sibling_node is None:
            sibling_node = SiblingNode()
            sibling_node.add(or_node)
            equivalent_tilings = set([or_node.tiling])
            tilings_to_expand = set([or_node.tiling])
            if self.symmetry:
                for sym_tiling in self._symmetric_tilings(or_node.tiling):
                    assert not sym_tiling in self.tiling_cache
                    sym_or_node = OrNode(sym_tiling)
                    self.tiling_cache[sym_tiling] = sym_or_node
                    sym_or_node.expanded = True
                    sibling_node.add(sym_or_node)
                    sibling_node.join(or_node.tiling, sym_tiling, "a symmetry")
                    equivalent_tilings.add(sym_tiling)
            verified = False
        else:
            sibling_node = or_node.sibling_node
            equivalent_tilings = set([or_node.tiling])
            tilings_to_expand = set([or_node.tiling])
            if self.symmetry:
                for sym_or_node in sibling_node:
                    equivalent_tilings.add(sym_or_node.tiling)
            verified = sibling_node.is_verified()
        while tilings_to_expand:
            '''For each tiling to be expanded and'''
            tiling = tilings_to_expand.pop()
            for equivalence_generator in self.equivalence_strategy_generators:
                '''for all equivalent strategies'''
                for equivalence_strategy in equivalence_generator(tiling,
                                                                  basis=self.basis,
                                                                  basis_partitioning=self._basis_partitioning):

                    if not isinstance(equivalence_strategy, EquivalenceStrategy):
                        raise TypeError("Attempting to combine non EquivalenceStrategy.")

                    formal_step = equivalence_strategy.formal_step
                    eq_tiling = self._inferral(equivalence_strategy.tiling)

                    '''If we have already seen this tiling while building, we skip it'''
                    if eq_tiling in equivalent_tilings:
                        continue

                    '''We look for the tiling in the cache.'''
                    eq_or_node = self.tiling_cache.get(eq_tiling)

                    '''If it is not there, we create it.'''
                    if eq_or_node is None:
                        eq_or_node = OrNode(eq_tiling)
                        '''Remember to update the cache'''
                        self.tiling_cache[eq_tiling] = eq_or_node
                        sibling_node.add(eq_or_node)
                        sibling_node.join(tiling, eq_tiling, formal_step)
                        '''Add it to the equivalent tilings found'''
                        equivalent_tilings.add(eq_tiling)
                        '''And the tilings to be checked for equivalences'''
                        tilings_to_expand.add(eq_tiling)

                        if self.symmetry:
                            for sym_tiling in self._symmetric_tilings(eq_tiling):
                                assert not sym_tiling in self.tiling_cache
                                sym_or_node = OrNode(sym_tiling)
                                sym_or_node.expanded = True
                                self.tiling_cache[sym_tiling] = sym_or_node
                                sibling_node.add(sym_or_node)
                                sibling_node.join(eq_tiling, sym_tiling, "a symmetry")
                                equivalent_tilings.add(sym_tiling)

                        '''We try to verify the equivalent tiling'''
                        if not verified:
                            if self._verify(eq_or_node):
                                verified = True
                    else:
                        eq_sibling_node = eq_or_node.sibling_node
                        '''The SiblingNode can be verified in anyway that the equivalent SiblingNode can be'''
                        sibling_node.verification.update(eq_sibling_node.verification)
                        sibling_node.explanations.update(eq_sibling_node.explanations)
                        sibling_node.join(tiling, eq_tiling, formal_step)

                        if eq_sibling_node.workable:
                            '''If it is workable, we add the OR nodes to the sibling node
                            noting that we have already attempted to equivalent expand these'''
                            for sibling_or_node in eq_sibling_node:
                                sibling_node.add(sibling_or_node)
                                equivalent_tilings.add(sibling_or_node.tiling)
                        else:
                            '''Otherwise we need to try equivalence strategies on them/it.'''
                            for sibling_or_node in eq_sibling_node:
                                sibling_node.add(sibling_or_node)
                                equivalent_tilings.add(sibling_or_node.tiling)
                                tilings_to_expand.add(sibling_or_node.tiling)
        return verified

    def _sibling_node_cache_cleaner(self, sibling_node):
        for or_node in sibling_node:
            tiling = or_node.tiling
            if tiling in self._basis_partitioning_cache:
                self._basis_partitioning_cache.pop(tiling)

    def _tiling_labeler(self, tiling):
        """
        Label a tiling.

        It tries to give the same label to tilings in the same sibling node.
        """
        or_node = self.tiling_cache.get(tiling)
        assert or_node is not None
        sibling_node = or_node.sibling_node
        for node in sibling_node:
            label = self._tiling_to_label.get(node.tiling)
            if label is not None:
                return label
        label = len(self._tiling_to_label)
        self._tiling_to_label[tiling] = label
        self._labels_to_or_node[label] = or_node
        return label

    def _get_sibling_labels(self, sibling_node, force=False):
        """Return all the labels of the tilings in the sibling node."""
        labels = set()
        for or_node in sibling_node:
            label = self._tiling_to_label.get(or_node.tiling)
            if label is not None:
                labels.add(label)
        if not labels and force:
            labels.add(self._tiling_labeler(or_node.tiling))
        return labels

    def _propagate_and_node_verification(self, and_node):
        """Propagate AndNode verification."""
        if and_node.is_verified():
            '''The AND node is already verified, so propagated this information already'''
            return

        if and_node.can_be_propagated():

            if all(child_or_node.is_verified() for child_or_node in and_node.children):
                new_verifications = set([frozenset()])
            else:
                child_verifications = []
                for child_or_node in and_node.children:
                    child_verifications.append(child_or_node.sibling_node.verification)

                '''We need to take all possible ways of taking one verification possibility
                from each child. We then union the verifications.'''
                new_verifications = self._multiple_cleaner_products(child_verifications)

            if and_node.verification == new_verifications:
                '''The status of the AND node's verification didn't change, we therefore
                already propagated this information before'''
                return

            and_node.verification = new_verifications

            if and_node.is_verified():
                if and_node is not self.root_and_node:
                    self._propagate_sibling_node_verification(and_node.parent_sibling_node())
                return

            '''we then propagate this information to its parent node'''
            if and_node is not self.root_and_node:
                self._propagate_sibling_node_verification(and_node.parent_sibling_node())

    def _propagate_sibling_node_verification(self, sibling_node):
        """Propagate SiblingNode verification."""
        if sibling_node.is_verified():
            '''The node is already verified, we've already pushed this information around'''
            return

        if sibling_node.can_be_propagated():

            if any(child_and_node.is_verified() for child_and_node in sibling_node.get_children_and_nodes()):
                cleaned_verifications = set([frozenset()])
            else:
                cleaned_verifications = set()
                sibling_node_labels = self._get_sibling_labels(sibling_node)
                child_and_node_verifications = sorted([child_and_node.verification
                                                       for child_and_node in sibling_node.get_children_and_nodes()],
                                                      key=len)

                for child_verification in child_and_node_verifications:
                    self._cleaner_update(cleaned_verifications, child_verification, sibling_node_labels)
                    if frozenset() in cleaned_verifications:
                        '''Then the node is verified.'''
                        cleaned_verifications = set([frozenset()])
                        break
                    else:
                        if (not any(verification.issubset(sibling_node_labels)
                                    for verification in cleaned_verifications)
                            and any(verification.issubset(sibling_node_labels)
                                    for verification in sibling_node.verification)):
                            cleaned_verifications.add(frozenset(sibling_node_labels))

            if cleaned_verifications == sibling_node.verification:
                '''sibling node status unchanged, no need to propagate further'''
                return
            sibling_node.verification = cleaned_verifications

            if sibling_node.is_verified():
                self._sibling_node_cache_cleaner(sibling_node)
                for parent_and_node in sibling_node.get_parent_and_nodes():
                    self._propagate_and_node_verification(parent_and_node)
                return

            '''and propagate this information to parent AND nodes'''
            for parent_and_node in sibling_node.get_parent_and_nodes():
                self._propagate_and_node_verification(parent_and_node)

    def _cleaner_update(self, A, B, sibling_labels):
        """
        A set update function.

        Remove supersets, and all labels in sibling_labels.
        """
        for x in B:
            want_to_add = frozenset(label for label in x
                                    if not self._labels_to_or_node.get(label).sibling_node.is_verified()
                                    and label not in sibling_labels)
            supersets = set()
            is_superset = False
            for z in A:
                if z <= want_to_add:
                    is_superset = True
                    break
                elif z > want_to_add:
                    supersets.add(z)
            if is_superset:
                continue

            A.add(want_to_add)
            A.difference_update(supersets)

    def _cleaner_cartesian_product(self, A, B):
        """
        Return the cartesian product of A and B.

        Two sets A and B, with sets of tilings (can be thought of as integers).
        We want to take all (a,b) in A x B, and take the union a u b, and then
        return all those that are not superset of another.
        """
        intermediate_answer = set()
        for x in A:
            temp_B = sorted(set(y - x for y in B), key=len)
            for y in temp_B:
                want_to_add = x.union(y)
                supersets = set()

                is_superset = False

                if want_to_add is frozenset():
                    '''Everything else is a superset of this'''
                    return set([frozenset()])

                for z in intermediate_answer:
                    if z <= want_to_add:
                        is_superset = True
                        break
                    elif z > want_to_add:
                        supersets.add(z)
                if is_superset:
                    continue

                intermediate_answer.add(want_to_add)
                intermediate_answer = intermediate_answer - supersets

        return intermediate_answer

    def _multiple_cleaner_products(self, child_verifications):
        """Cleaner cartesian product of a set of sets."""
        if not child_verifications:
            return set()

        child_verifications.sort(key=len, reverse=True)

        curr_product = set(frozenset(label for label in x
                                     if not self._labels_to_or_node.get(label).sibling_node.is_verified())
                           for x in child_verifications.pop())

        while child_verifications:
            curr_child_verifications = set(
                                       frozenset(label for label in x
                                                 if not self._labels_to_or_node.get(label).sibling_node.is_verified())
                                       for x in child_verifications.pop())
            curr_product = self._cleaner_cartesian_product(curr_product, curr_child_verifications)

        return curr_product

    def find_proof_tree(self):
        """Return proof tree, if one exists."""
        if self.has_proof_tree():
            proof_tree = ProofTree(self._find_proof_tree_below_or_node(self.root_or_node))
            return proof_tree
        else:
            print("There is no proof tree yet. Use the do_level function to try and find one.")

    def _find_proof_tree_below_or_node(self, or_node, seen_tilings=None, in_tiling_or_nodes=None):
        """Return the ProofTreeNode that is verified below the OR node."""
        if seen_tilings is None:
            seen_tilings = set()
        if in_tiling_or_nodes is None:
            in_tiling_or_nodes = set()

        '''If the tiling has already been seen, we have a recursion.'''
        if or_node.tiling in seen_tilings:
            label = min(self._get_sibling_labels(or_node.sibling_node, force=True))
            in_tiling = or_node.tiling
            for other_or_node in in_tiling_or_nodes:
                if other_or_node.sibling_node == or_node.sibling_node:
                    out_tiling = other_or_node.tiling
            return ProofTreeNode("recurse",
                                 in_tiling,
                                 out_tiling,
                                 or_node.sibling_node.get_relation(in_tiling, out_tiling),
                                 label,
                                 recurse=[])

        '''We add the tilings from the SiblingNode. These can now be used for recursions.'''
        sibling_tilings = [sibling_or_node.tiling for sibling_or_node in or_node.sibling_node]
        seen_tilings.update(sibling_tilings)

        '''The tiling we come in to the node by.'''
        in_tiling = or_node.tiling

        '''We add it to the in tiling or nodes, these are used for finding out tiling when recursing.'''
        in_tiling_or_nodes.add(or_node)

        formal_step = None
        recurse = []

        for child_and_node in or_node.sibling_node.get_children_and_nodes():
            '''If the child AND node is verified'''
            if any(verification.issubset(seen_tilings) for verification in child_and_node.verification):
                '''We use it for the next level'''
                assert len(child_and_node.parents) == 1
                '''Keep track of the strategy used by the verified AND node.'''
                formal_step = child_and_node.formal_step
                '''The tiling we left the ProofTreeNode by is the tiling on the parent of the AND node.'''
                out_tiling = child_and_node.parents[0].tiling
                '''The children are the ProofTreeNodes using the tilings of the strategy.'''
                if child_and_node.recursion:
                    recurse = child_and_node.back_maps
                children = [self._find_proof_tree_below_or_node(child_or_node, seen_tilings, in_tiling_or_nodes)
                            for child_or_node in child_and_node.children]
                '''We only want one tree'''
                break

        '''We should only get here after finding a strategy for the ProofTreeNode'''
        assert formal_step is not None
        label = min(self._get_sibling_labels(or_node.sibling_node, force=True))
        if children:
            return ProofTreeNode(formal_step,
                                 in_tiling,
                                 out_tiling,
                                 or_node.sibling_node.get_relation(in_tiling, out_tiling),
                                 label,
                                 children=children,
                                 recurse=recurse)

        return ProofTreeNode(formal_step,
                             in_tiling,
                             out_tiling,
                             or_node.sibling_node.get_relation(in_tiling, out_tiling),
                             label,
                             recurse=recurse)<|MERGE_RESOLUTION|>--- conflicted
+++ resolved
@@ -15,11 +15,6 @@
 from atrap.strategies import RecursiveStrategy
 from atrap.strategies import VerificationStrategy
 from .LRUCache import LRUCache
-
-<<<<<<< HEAD
-=======
-from atrap.strategies import reversibly_deletable_cells, reversibly_deletable_points
->>>>>>> b8f5aa48
 
 import time
 
@@ -300,11 +295,8 @@
                  recursive_strategies=None,
                  verification_strategies=None,
                  non_interleaving_recursion=False,
-<<<<<<< HEAD
-                 symmetry=False):
-=======
+                 symmetry=False,
                  early_splitting_only=False):
->>>>>>> b8f5aa48
         """
         A contructor for the MetaTree.
 
