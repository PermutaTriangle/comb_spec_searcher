# tox (https://tox.readthedocs.io/) is a tool for running tests
# in multiple virtualenvs. This configuration file will run the
# test suite on all supported python versions. To use it, "pip install tox"
# and then run "tox" from this directory.

[tox]
envlist =
    flake8, mypy, pylint, black, tilescope
    py{36,37,38,39},
    pypy36

[default]
basepython=python3.8

[testenv]
description = run test
basepython =
    py36: python3.6
    py37: python3.7
    py38: python3.8
    py39: python3.9
    pypy36: pypy3
deps =
    pytest==5.4.3
    pytest-isort==1.0.0
    pytest-repeat==0.8.0
    docutils==0.16
    Pygments==2.6.1
commands = pytest

[pytest]
addopts = --doctest-modules --doctest-ignore-import-errors
testpaths = tests comb_spec_searcher test_readme.txt example.py
markers = slow: marks tests as slow (deselect with '-m "not slow"')

[testenv:tilescope]
description = run tilescope test
basepython = {[default]basepython}
whitelist_externals=sh
commands_pre =
    sh setup_tilescope_test.sh
commands =
    pytest .tilings/tests

[testenv:flake8]
description = run flake8 (linter)
basepython = {[default]basepython}
skip_install = True
deps =
    flake8==3.8.3
    flake8-isort==3.0.0
commands =
    flake8 --isort-show-traceback comb_spec_searcher tests setup.py example.py

[testenv:pylint]
description = run pylint (static code analysis)
basepython = {[default]basepython}
deps =
    pylint==2.5.3
commands = pylint comb_spec_searcher

[testenv:mypy]
description = run mypy (static type checker)
basepython = {[default]basepython}
deps =
<<<<<<< HEAD
    mypy==0.782
=======
    mypy==0.781
>>>>>>> f1ba3b40
commands =
    mypy

[testenv:black]
description = check that comply with autoformating
basepython = {[default]basepython}
deps =
    black==19.10b0
commands = black --check --diff .<|MERGE_RESOLUTION|>--- conflicted
+++ resolved
@@ -63,11 +63,7 @@
 description = run mypy (static type checker)
 basepython = {[default]basepython}
 deps =
-<<<<<<< HEAD
     mypy==0.782
-=======
-    mypy==0.781
->>>>>>> f1ba3b40
 commands =
     mypy
 
