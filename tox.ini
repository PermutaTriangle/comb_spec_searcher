--- conflicted
+++ resolved
@@ -69,9 +69,5 @@
 description = check that comply with autoformating
 basepython = {[default]basepython}
 deps =
-<<<<<<< HEAD
     black==21.4b1
-=======
-    black==21.4b0
->>>>>>> 2dbe84ec
 commands = black --check --diff .