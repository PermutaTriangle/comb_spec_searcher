--- conflicted
+++ resolved
@@ -22,10 +22,6 @@
     pypy36: pypy3
 deps =
     pytest==6.0.1
-<<<<<<< HEAD
-    pytest-isort==1.2.0
-=======
->>>>>>> f7a8be83
     pytest-repeat==0.8.0
     docutils==0.16
     Pygments==2.6.1
