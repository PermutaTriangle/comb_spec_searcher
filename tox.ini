# tox (https://tox.readthedocs.io/) is a tool for running tests
# in multiple virtualenvs. This configuration file will run the
# test suite on all supported python versions. To use it, "pip install tox"
# and then run "tox" from this directory.

[tox]
envlist =
    flake8, mypy, pylint, black, tilescope
<<<<<<< HEAD
    py{36,37,38,39},
    pypy36
=======
    py{37,38,39,310},
    pypy37
>>>>>>> 915da95c

[default]
basepython=python3.8

[testenv]
description = run test
basepython =
    py36: python3.6
    py37: python3.7
    py38: python3.8
    py39: python3.9
<<<<<<< HEAD
    pypy36: pypy3
=======
    py310: python3.10
    pypy37: pypy3
>>>>>>> 915da95c
deps =
    pytest==6.2.4
    pytest-repeat==0.9.1
    docutils==0.17.1
    Pygments==2.10.0
commands = pytest

[pytest]
addopts = --doctest-modules --doctest-ignore-import-errors
testpaths = tests comb_spec_searcher test_readme.txt example.py
markers = slow: marks tests as slow (deselect with '-m "not slow"')

[testenv:tilescope]
description = run tilescope test
basepython = {[default]basepython}
whitelist_externals=sh
commands_pre =
    sh setup_tilescope_test.sh
commands =
    pytest .tilings/tests

[testenv:flake8]
description = run flake8 (linter)
basepython = {[default]basepython}
skip_install = True
deps =
    flake8==3.9.2
    flake8-isort==4.0.0
commands =
    flake8 --isort-show-traceback comb_spec_searcher tests setup.py example.py

[testenv:pylint]
description = run pylint (static code analysis)
basepython = {[default]basepython}
deps =
    pylint==2.10.2
commands = pylint comb_spec_searcher

[testenv:mypy]
description = run mypy (static type checker)
basepython = {[default]basepython}
deps =
    mypy==0.910
commands =
    mypy

[testenv:black]
description = check that comply with autoformating
basepython = {[default]basepython}
deps =
    black==21.7b0
commands = black --check --diff .<|MERGE_RESOLUTION|>--- conflicted
+++ resolved
@@ -6,13 +6,8 @@
 [tox]
 envlist =
     flake8, mypy, pylint, black, tilescope
-<<<<<<< HEAD
-    py{36,37,38,39},
-    pypy36
-=======
     py{37,38,39,310},
     pypy37
->>>>>>> 915da95c
 
 [default]
 basepython=python3.8
@@ -24,12 +19,8 @@
     py37: python3.7
     py38: python3.8
     py39: python3.9
-<<<<<<< HEAD
-    pypy36: pypy3
-=======
     py310: python3.10
     pypy37: pypy3
->>>>>>> 915da95c
 deps =
     pytest==6.2.4
     pytest-repeat==0.9.1
