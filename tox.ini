--- conflicted
+++ resolved
@@ -61,13 +61,9 @@
 description = run mypy (static type checker)
 basepython = {[default]basepython}
 deps =
-<<<<<<< HEAD
     mypy==0.910
-=======
-    mypy==0.902
     types-requests==0.1.11
     types-tabulate==0.1.0
->>>>>>> 6170fc6f
 commands =
     mypy
 
