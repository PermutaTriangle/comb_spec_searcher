# tox (https://tox.readthedocs.io/) is a tool for running tests
# in multiple virtualenvs. This configuration file will run the
# test suite on all supported python versions. To use it, "pip install tox"
# and then run "tox" from this directory.

[tox]
envlist =
    flake8, mypy, pylint, black, tilescope
    py{37,38,39},
    pypy37

[default]
basepython=python3.8

[testenv]
description = run test
basepython =
    py37: python3.7
    py38: python3.8
    py39: python3.9
    pypy37: pypy3
deps =
    pytest==6.2.3
    pytest-repeat==0.9.1
    docutils==0.17.1
    Pygments==2.8.1
commands = pytest

[pytest]
addopts = --doctest-modules --doctest-ignore-import-errors
testpaths = tests comb_spec_searcher test_readme.txt example.py
markers = slow: marks tests as slow (deselect with '-m "not slow"')

[testenv:tilescope]
description = run tilescope test
basepython = {[default]basepython}
whitelist_externals=sh
commands_pre =
    sh setup_tilescope_test.sh
commands =
    pytest .tilings/tests

[testenv:flake8]
description = run flake8 (linter)
basepython = {[default]basepython}
skip_install = True
deps =
    flake8==3.9.1
    flake8-isort==4.0.0
commands =
    flake8 --isort-show-traceback comb_spec_searcher tests setup.py example.py

[testenv:pylint]
description = run pylint (static code analysis)
basepython = {[default]basepython}
deps =
<<<<<<< HEAD
    pylint==2.8.2
=======
    pylint==2.8.1
>>>>>>> 92924c25
commands = pylint comb_spec_searcher

[testenv:mypy]
description = run mypy (static type checker)
basepython = {[default]basepython}
deps =
    mypy==0.812
commands =
    mypy

[testenv:black]
description = check that comply with autoformating
basepython = {[default]basepython}
deps =
    black==21.4b0
commands = black --check --diff .<|MERGE_RESOLUTION|>--- conflicted
+++ resolved
@@ -54,11 +54,7 @@
 description = run pylint (static code analysis)
 basepython = {[default]basepython}
 deps =
-<<<<<<< HEAD
     pylint==2.8.2
-=======
-    pylint==2.8.1
->>>>>>> 92924c25
 commands = pylint comb_spec_searcher
 
 [testenv:mypy]
