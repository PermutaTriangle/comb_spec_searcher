# tox (https://tox.readthedocs.io/) is a tool for running tests
# in multiple virtualenvs. This configuration file will run the
# test suite on all supported python versions. To use it, "pip install tox"
# and then run "tox" from this directory.

[tox]
envlist =
    flake8, mypy, pylint, black, tilescope
    py{37,38,39},
    pypy37

[default]
basepython=python3.8

[testenv]
description = run test
basepython =
    py37: python3.7
    py38: python3.8
    py39: python3.9
    pypy37: pypy3
deps =
    pytest==6.2.3
    pytest-repeat==0.9.1
    docutils==0.17.1
    Pygments==2.8.1
commands = pytest

[pytest]
addopts = --doctest-modules --doctest-ignore-import-errors
testpaths = tests comb_spec_searcher test_readme.txt example.py
markers = slow: marks tests as slow (deselect with '-m "not slow"')

[testenv:tilescope]
description = run tilescope test
basepython = {[default]basepython}
whitelist_externals=sh
commands_pre =
    sh setup_tilescope_test.sh
commands =
    pytest .tilings/tests

[testenv:flake8]
description = run flake8 (linter)
basepython = {[default]basepython}
skip_install = True
deps =
    flake8==3.9.1
    flake8-isort==4.0.0
commands =
    flake8 --isort-show-traceback comb_spec_searcher tests setup.py example.py

[testenv:pylint]
description = run pylint (static code analysis)
basepython = {[default]basepython}
deps =
<<<<<<< HEAD
    pylint==2.8.1
=======
    pylint==2.7.4
>>>>>>> 66dd2b1b
commands = pylint comb_spec_searcher

[testenv:mypy]
description = run mypy (static type checker)
basepython = {[default]basepython}
deps =
    mypy==0.812
commands =
    mypy

[testenv:black]
description = check that comply with autoformating
basepython = {[default]basepython}
deps =
    black==21.4b0
commands = black --check --diff .<|MERGE_RESOLUTION|>--- conflicted
+++ resolved
@@ -54,11 +54,7 @@
 description = run pylint (static code analysis)
 basepython = {[default]basepython}
 deps =
-<<<<<<< HEAD
     pylint==2.8.1
-=======
-    pylint==2.7.4
->>>>>>> 66dd2b1b
 commands = pylint comb_spec_searcher
 
 [testenv:mypy]
