# tox (https://tox.readthedocs.io/) is a tool for running tests
# in multiple virtualenvs. This configuration file will run the
# test suite on all supported python versions. To use it, "pip install tox"
# and then run "tox" from this directory.

[tox]
envlist =
    flake8, mypy, pylint, black, tilescope
    py{36,37,38,39},
    pypy36

[default]
basepython=python3.8

[testenv]
description = run test
basepython =
    py36: python3.6
    py37: python3.7
    py38: python3.8
    py39: python3.9
    pypy36: pypy3
deps =
<<<<<<< HEAD
    pytest==6.1.1
    pytest-isort==1.2.0
=======
    pytest==6.0.1
>>>>>>> 156b167f
    pytest-repeat==0.8.0
    docutils==0.16
    Pygments==2.7.2
commands = pytest

[pytest]
addopts = --doctest-modules --doctest-ignore-import-errors
testpaths = tests comb_spec_searcher test_readme.txt example.py
markers = slow: marks tests as slow (deselect with '-m "not slow"')

[testenv:tilescope]
description = run tilescope test
basepython = {[default]basepython}
whitelist_externals=sh
commands_pre =
    sh setup_tilescope_test.sh
commands =
    pytest .tilings/tests

[testenv:flake8]
description = run flake8 (linter)
basepython = {[default]basepython}
skip_install = True
deps =
<<<<<<< HEAD
    flake8==3.8.4
=======
    flake8==3.8.3
>>>>>>> 156b167f
    flake8-isort==4.0.0
commands =
    flake8 --isort-show-traceback comb_spec_searcher tests setup.py example.py

[testenv:pylint]
description = run pylint (static code analysis)
basepython = {[default]basepython}
deps =
    pylint==2.6.0
commands = pylint comb_spec_searcher

[testenv:mypy]
description = run mypy (static type checker)
basepython = {[default]basepython}
deps =
<<<<<<< HEAD
    mypy==0.790
=======
    mypy==0.782
>>>>>>> 156b167f
commands =
    mypy

[testenv:black]
description = check that comply with autoformating
basepython = {[default]basepython}
deps =
    black==20.8b1
commands = black --check --diff .<|MERGE_RESOLUTION|>--- conflicted
+++ resolved
@@ -21,12 +21,7 @@
     py39: python3.9
     pypy36: pypy3
 deps =
-<<<<<<< HEAD
     pytest==6.1.1
-    pytest-isort==1.2.0
-=======
-    pytest==6.0.1
->>>>>>> 156b167f
     pytest-repeat==0.8.0
     docutils==0.16
     Pygments==2.7.2
@@ -51,11 +46,7 @@
 basepython = {[default]basepython}
 skip_install = True
 deps =
-<<<<<<< HEAD
     flake8==3.8.4
-=======
-    flake8==3.8.3
->>>>>>> 156b167f
     flake8-isort==4.0.0
 commands =
     flake8 --isort-show-traceback comb_spec_searcher tests setup.py example.py
@@ -71,11 +62,7 @@
 description = run mypy (static type checker)
 basepython = {[default]basepython}
 deps =
-<<<<<<< HEAD
     mypy==0.790
-=======
-    mypy==0.782
->>>>>>> 156b167f
 commands =
     mypy
 
