--- conflicted
+++ resolved
@@ -6,23 +6,12 @@
 
 filename = 'length11' # the file with bases to be processed
 
-<<<<<<< HEAD
 strategy_packs = [StrategyPacks.row_placements,
                   StrategyPacks.column_placements,
                   StrategyPacks.row_and_column_placements,
                   StrategyPacks.point_separation_and_isolation,
                   StrategyPacks.row_and_column_placements_point_separation,
                   StrategyPacks.all_strategies] # Will try each strategy pack in order.
-=======
-# strategy_packs = [ StrategyPacks.row_placements,
-#                    StrategyPacks.column_placements,
-#                    StrategyPacks.row_and_column_placements,
-#                    StrategyPacks.point_separation_and_isolation,
-#                    StrategyPacks.row_and_column_placements_point_separation,
-#                    StrategyPacks.all_strategies ] # Will try each strategy pack in order.
-
-strategy_packs = [row_and_column_placements]
->>>>>>> 8aba42a0
 
 
 max_times = 100 # seconds for each strategy pack (must be integer)
