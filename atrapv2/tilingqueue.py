--- conflicted
+++ resolved
@@ -36,10 +36,7 @@
             self.levels_completed += 1
             self.curr_level = self.next_level
             self.next_level = Queue()
-<<<<<<< HEAD
             print("Starting level " + str(self.levels_completed + 1), file=sys.stderr)
-=======
->>>>>>> e5e73a1c
             return self.next()
 
     def do_level(self, cap=None):
